--- conflicted
+++ resolved
@@ -882,34 +882,12 @@
     )
 
 
-<<<<<<< HEAD
-async def parse_callback_query(client, callback_query, users):
-    peer = callback_query.peer
-
-    if isinstance(peer, types.PeerUser):
-        peer_id = peer.user_id
-    elif isinstance(peer, types.PeerChat):
-        peer_id = -peer.chat_id
-    else:
-        peer_id = int("-100" + str(peer.channel_id))
-
-    return pyrogram_types.CallbackQuery(
-        id=str(callback_query.query_id),
-        from_user=parse_user(users[callback_query.user_id]),
-        message=await client.get_messages(peer_id, callback_query.msg_id),
-        chat_instance=str(callback_query.chat_instance),
-        data=callback_query.data.decode(),
-        game_short_name=callback_query.game_short_name,
-        client=client
-    )
-=======
-def parse_callback_query(client, update, users):
+async def parse_callback_query(client, update, users):
     message = None
     inline_message_id = None
 
     if isinstance(update, types.UpdateBotCallbackQuery):
         peer = update.peer
->>>>>>> c3edd9d8
 
         if isinstance(peer, types.PeerUser):
             peer_id = peer.user_id
@@ -918,18 +896,9 @@
         else:
             peer_id = int("-100" + str(peer.channel_id))
 
-<<<<<<< HEAD
-async def parse_inline_callback_query(client, callback_query, users):
-    return pyrogram_types.CallbackQuery(
-        id=str(callback_query.query_id),
-        from_user=parse_user(users[callback_query.user_id]),
-        chat_instance=str(callback_query.chat_instance),
-        inline_message_id=b64encode(
-=======
         message = client.get_messages(peer_id, update.msg_id)
     elif isinstance(update, types.UpdateInlineBotCallbackQuery):
         inline_message_id = b64encode(
->>>>>>> c3edd9d8
             pack(
                 "<iqq",
                 update.msg_id.dc_id,
