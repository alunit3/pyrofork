--- conflicted
+++ resolved
@@ -16,11 +16,8 @@
 # You should have received a copy of the GNU Lesser General Public License
 # along with Pyrogram.  If not, see <http://www.gnu.org/licenses/>.
 
-<<<<<<< HEAD
+import os
 import asyncio
-=======
-import os
->>>>>>> cc9bc563
 import platform
 import re
 
@@ -147,15 +144,11 @@
     async def get_chat_members_count(self, *args, **kwargs):
         pass
 
-<<<<<<< HEAD
     async def answer_inline_query(self, *args, **kwargs):
-=======
-    def answer_inline_query(self, *args, **kwargs):
         pass
 
     def guess_mime_type(self, *args, **kwargs):
         pass
 
     def guess_extension(self, *args, **kwargs):
->>>>>>> cc9bc563
         pass