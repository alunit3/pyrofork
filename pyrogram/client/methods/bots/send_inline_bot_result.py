# Pyrogram - Telegram MTProto API Client Library for Python
# Copyright (C) 2017-2019 Dan Tès <https://github.com/delivrance>
#
# This file is part of Pyrogram.
#
# Pyrogram is free software: you can redistribute it and/or modify
# it under the terms of the GNU Lesser General Public License as published
# by the Free Software Foundation, either version 3 of the License, or
# (at your option) any later version.
#
# Pyrogram is distributed in the hope that it will be useful,
# but WITHOUT ANY WARRANTY; without even the implied warranty of
# MERCHANTABILITY or FITNESS FOR A PARTICULAR PURPOSE.  See the
# GNU Lesser General Public License for more details.
#
# You should have received a copy of the GNU Lesser General Public License
# along with Pyrogram.  If not, see <http://www.gnu.org/licenses/>.

from typing import Union

from pyrogram.api import functions
from pyrogram.client.ext import BaseClient


class SendInlineBotResult(BaseClient):
<<<<<<< HEAD
    async def send_inline_bot_result(self,
                                     chat_id: Union[int, str],
                                     query_id: int,
                                     result_id: str,
                                     disable_notification: bool = None,
                                     reply_to_message_id: int = None,
                                     hide_via: bool = None):
=======
    def send_inline_bot_result(
        self,
        chat_id: Union[int, str],
        query_id: int,
        result_id: str,
        disable_notification: bool = None,
        reply_to_message_id: int = None,
        hide_via: bool = None
    ):
>>>>>>> 3e18945f
        """Use this method to send an inline bot result.
        Bot results can be retrieved using :obj:`get_inline_bot_results <pyrogram.Client.get_inline_bot_results>`

        Args:
            chat_id (``int`` | ``str``):
                Unique identifier (int) or username (str) of the target chat.
                For your personal cloud (Saved Messages) you can simply use "me" or "self".
                For a contact that exists in your Telegram address book you can use his phone number (str).

            query_id (``int``):
                Unique identifier for the answered query.

            result_id (``str``):
                Unique identifier for the result that was chosen.

            disable_notification (``bool``, *optional*):
                Sends the message silently.
                Users will receive a notification with no sound.

            reply_to_message_id (``bool``, *optional*):
                If the message is a reply, ID of the original message.

            hide_via (``bool``):
                Sends the message with *via @bot* hidden.

        Returns:
            On success, the sent Message is returned.

        Raises:
            :class:`Error <pyrogram.Error>` in case of a Telegram RPC error.
        """
        return await self.send(
            functions.messages.SendInlineBotResult(
                peer=await self.resolve_peer(chat_id),
                query_id=query_id,
                id=result_id,
                random_id=self.rnd_id(),
                silent=disable_notification or None,
                reply_to_msg_id=reply_to_message_id,
                hide_via=hide_via or None
            )
        )<|MERGE_RESOLUTION|>--- conflicted
+++ resolved
@@ -23,16 +23,7 @@
 
 
 class SendInlineBotResult(BaseClient):
-<<<<<<< HEAD
-    async def send_inline_bot_result(self,
-                                     chat_id: Union[int, str],
-                                     query_id: int,
-                                     result_id: str,
-                                     disable_notification: bool = None,
-                                     reply_to_message_id: int = None,
-                                     hide_via: bool = None):
-=======
-    def send_inline_bot_result(
+    async def send_inline_bot_result(
         self,
         chat_id: Union[int, str],
         query_id: int,
@@ -41,7 +32,6 @@
         reply_to_message_id: int = None,
         hide_via: bool = None
     ):
->>>>>>> 3e18945f
         """Use this method to send an inline bot result.
         Bot results can be retrieved using :obj:`get_inline_bot_results <pyrogram.Client.get_inline_bot_results>`
 
