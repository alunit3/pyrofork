# Pyrogram - Telegram MTProto API Client Library for Python
# Copyright (C) 2017-2018 Dan Tès <https://github.com/delivrance>
#
# This file is part of Pyrogram.
#
# Pyrogram is free software: you can redistribute it and/or modify
# it under the terms of the GNU Lesser General Public License as published
# by the Free Software Foundation, either version 3 of the License, or
# (at your option) any later version.
#
# Pyrogram is distributed in the hope that it will be useful,
# but WITHOUT ANY WARRANTY; without even the implied warranty of
# MERCHANTABILITY or FITNESS FOR A PARTICULAR PURPOSE.  See the
# GNU Lesser General Public License for more details.
#
# You should have received a copy of the GNU Lesser General Public License
# along with Pyrogram.  If not, see <http://www.gnu.org/licenses/>.

from typing import List

from pyrogram.api import functions, types
from pyrogram.api.errors import PeerIdInvalid
from ...ext import BaseClient


class DeleteContacts(BaseClient):
<<<<<<< HEAD
    async def delete_contacts(self, ids: list):
=======
    def delete_contacts(self,
                        ids: List[int]):
>>>>>>> 4bf6831b
        """Use this method to delete contacts from your Telegram address book

        Args:
            ids (List of ``int``):
                A list of unique identifiers for the target users.
                Can be an ID (int), a username (string) or phone number (string).

        Returns:
            True on success.

        Raises:
            :class:`Error <pyrogram.Error>` in case of a Telegram RPC error.
        """
        contacts = []

        for i in ids:
            try:
                input_user = await self.resolve_peer(i)
            except PeerIdInvalid:
                continue
            else:
                if isinstance(input_user, types.InputPeerUser):
                    contacts.append(input_user)

        return await self.send(
            functions.contacts.DeleteContacts(
                id=contacts
            )
        )<|MERGE_RESOLUTION|>--- conflicted
+++ resolved
@@ -24,12 +24,8 @@
 
 
 class DeleteContacts(BaseClient):
-<<<<<<< HEAD
-    async def delete_contacts(self, ids: list):
-=======
-    def delete_contacts(self,
+    async def delete_contacts(self,
                         ids: List[int]):
->>>>>>> 4bf6831b
         """Use this method to delete contacts from your Telegram address book
 
         Args:
