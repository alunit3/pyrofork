--- conflicted
+++ resolved
@@ -24,17 +24,11 @@
 
 
 class GetChatMember(BaseClient):
-<<<<<<< HEAD
-    async def get_chat_member(self,
-                              chat_id: Union[int, str],
-                              user_id: Union[int, str]) -> "pyrogram.ChatMember":
-=======
-    def get_chat_member(
+    async def get_chat_member(
         self,
         chat_id: Union[int, str],
         user_id: Union[int, str]
     ) -> "pyrogram.ChatMember":
->>>>>>> 3e18945f
         """Use this method to get information about one member of a chat.
 
         Args:
