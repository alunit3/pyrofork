--- conflicted
+++ resolved
@@ -23,12 +23,8 @@
 
 
 class ExportChatInviteLink(BaseClient):
-<<<<<<< HEAD
-    async def export_chat_invite_link(self, chat_id: int or str):
-=======
-    def export_chat_invite_link(self,
-                                chat_id: Union[int, str]) -> str:
->>>>>>> 4bf6831b
+    async def export_chat_invite_link(self,
+                                      chat_id: Union[int, str]) -> str:
         """Use this method to generate a new invite link for a chat; any previously generated link is revoked.
 
         You must be an administrator in the chat for this to work and have the appropriate admin rights.
