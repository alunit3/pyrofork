--- conflicted
+++ resolved
@@ -81,24 +81,19 @@
         """
         peer = await self.resolve_peer(chat_id)
 
-<<<<<<< HEAD
-        if os.path.isfile(photo):
-            photo = types.InputChatUploadedPhoto(file=await self.save_file(photo))
-=======
         if isinstance(photo, str):
             if os.path.isfile(photo):
                 photo = types.InputChatUploadedPhoto(
-                    file=self.save_file(photo),
-                    video=self.save_file(video)
+                    file=await self.save_file(photo),
+                    video=await self.save_file(video)
                 )
             else:
                 photo = utils.get_input_media_from_file_id(photo, file_ref, 2)
                 photo = types.InputChatPhoto(id=photo.id)
->>>>>>> 0edf0824
         else:
             photo = types.InputChatUploadedPhoto(
-                file=self.save_file(photo),
-                video=self.save_file(video)
+                file=await self.save_file(photo),
+                video=await self.save_file(video)
             )
 
         if isinstance(peer, types.InputPeerChat):
