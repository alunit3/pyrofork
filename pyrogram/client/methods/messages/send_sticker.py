--- conflicted
+++ resolved
@@ -115,13 +115,9 @@
         file = None
 
         try:
-<<<<<<< HEAD
-            if os.path.exists(sticker):
-                file = await self.save_file(sticker, progress=progress, progress_args=progress_args)
-=======
             if isinstance(sticker, str):
                 if os.path.isfile(sticker):
-                    file = self.save_file(sticker, progress=progress, progress_args=progress_args)
+                    file = await self.save_file(sticker, progress=progress, progress_args=progress_args)
                     media = types.InputMediaUploadedDocument(
                         mime_type=self.guess_mime_type(sticker) or "image/webp",
                         file=file,
@@ -136,8 +132,7 @@
                 else:
                     media = utils.get_input_media_from_file_id(sticker, file_ref, 8)
             else:
-                file = self.save_file(sticker, progress=progress, progress_args=progress_args)
->>>>>>> b3faf21c
+                file = await self.save_file(sticker, progress=progress, progress_args=progress_args)
                 media = types.InputMediaUploadedDocument(
                     mime_type=self.guess_mime_type(sticker.name) or "image/webp",
                     file=file,
