# Pyrogram - Telegram MTProto API Client Library for Python
# Copyright (C) 2017-2019 Dan Tès <https://github.com/delivrance>
#
# This file is part of Pyrogram.
#
# Pyrogram is free software: you can redistribute it and/or modify
# it under the terms of the GNU Lesser General Public License as published
# by the Free Software Foundation, either version 3 of the License, or
# (at your option) any later version.
#
# Pyrogram is distributed in the hope that it will be useful,
# but WITHOUT ANY WARRANTY; without even the implied warranty of
# MERCHANTABILITY or FITNESS FOR A PARTICULAR PURPOSE.  See the
# GNU Lesser General Public License for more details.
#
# You should have received a copy of the GNU Lesser General Public License
# along with Pyrogram.  If not, see <http://www.gnu.org/licenses/>.

import asyncio
import binascii
import os
import struct
import time
from datetime import datetime
from threading import Event
from typing import Union

import pyrogram
from pyrogram.client.ext import BaseClient, FileData, utils
from pyrogram.errors import FileIdInvalid

DEFAULT_DOWNLOAD_DIR = "downloads/"


class DownloadMedia(BaseClient):
    async def download_media(
        self,
        message: Union["pyrogram.Message", str],
        file_name: str = DEFAULT_DOWNLOAD_DIR,
        block: bool = True,
        progress: callable = None,
        progress_args: tuple = ()
    ) -> Union[str, None]:
        """Download the media from a message.

        Parameters:
            message (:obj:`Message` | ``str``):
                Pass a Message containing the media, the media itself (message.audio, message.video, ...) or
                the file id as string.

            file_name (``str``, *optional*):
                A custom *file_name* to be used instead of the one provided by Telegram.
                By default, all files are downloaded in the *downloads* folder in your working directory.
                You can also specify a path for downloading files in a custom location: paths that end with "/"
                are considered directories. All non-existent folders will be created automatically.

            block (``bool``, *optional*):
                Blocks the code execution until the file has been downloaded.
                Defaults to True.

            progress (``callable``, *optional*):
                Pass a callback function to view the file transmission progress.
                The function must take *(current, total)* as positional arguments (look at Other Parameters below for a
                detailed description) and will be called back each time a new file chunk has been successfully
                transmitted.

            progress_args (``tuple``, *optional*):
                Extra custom arguments for the progress callback function.
                You can pass anything you need to be available in the progress callback scope; for example, a Message
                object or a Client instance in order to edit the message with the updated progress status.

        Other Parameters:
            current (``int``):
                The amount of bytes transmitted so far.

            total (``int``):
                The total size of the file.

            *args (``tuple``, *optional*):
                Extra custom arguments as defined in the *progress_args* parameter.
                You can either keep *\*args* or add every single extra argument in your function signature.

        Returns:
            ``str`` | ``None``: On success, the absolute path of the downloaded file is returned, otherwise, in case
            the download failed or was deliberately stopped with :meth:`~Client.stop_transmission`, None is returned.

        Raises:
            ValueError: if the message doesn't contain any downloadable media

        Example:
            .. code-block:: python

                # Download from Message
                app.download_media(message)

                # Download from file id
                app.download_media("CAADBAADyg4AAvLQYAEYD4F7vcZ43AI")
        """
        error_message = "This message doesn't contain any downloadable media"
        available_media = ("audio", "document", "photo", "sticker", "animation", "video", "voice", "video_note")

        media_file_name = None
        file_size = None
        mime_type = None
        date = None

        if isinstance(message, pyrogram.Message):
            for kind in available_media:
                media = getattr(message, kind, None)

                if media is not None:
                    break
            else:
                raise ValueError(error_message)
        else:
            media = message

        if isinstance(media, str):
            file_id_str = media
        else:
            file_id_str = media.file_id
            media_file_name = getattr(media, "file_name", "")
            file_size = getattr(media, "file_size", None)
            mime_type = getattr(media, "mime_type", None)
            date = getattr(media, "date", None)

        data = FileData(
            file_name=media_file_name,
            file_size=file_size,
            mime_type=mime_type,
            date=date
        )

        def get_existing_attributes() -> dict:
            return dict(filter(lambda x: x[1] is not None, data.__dict__.items()))

        try:
            decoded = utils.decode(file_id_str)
            media_type = decoded[0]

            if media_type == 1:
                unpacked = struct.unpack("<iiqqib", decoded)
                dc_id, peer_id, volume_id, local_id, is_big = unpacked[1:]

                data = FileData(
                    **get_existing_attributes(),
                    media_type=media_type,
                    dc_id=dc_id,
                    peer_id=peer_id,
                    volume_id=volume_id,
                    local_id=local_id,
                    is_big=bool(is_big)
                )
            elif media_type in (0, 2, 14):
                unpacked = struct.unpack("<iiqqc", decoded)
                dc_id, document_id, access_hash, thumb_size = unpacked[1:]

                data = FileData(
                    **get_existing_attributes(),
                    media_type=media_type,
                    dc_id=dc_id,
                    document_id=document_id,
                    access_hash=access_hash,
                    thumb_size=thumb_size.decode()
                )
            elif media_type in (3, 4, 5, 8, 9, 10, 13):
                unpacked = struct.unpack("<iiqq", decoded)
                dc_id, document_id, access_hash = unpacked[1:]

                data = FileData(
                    **get_existing_attributes(),
                    media_type=media_type,
                    dc_id=dc_id,
                    document_id=document_id,
                    access_hash=access_hash
                )
            else:
                raise ValueError("Unknown media type: {}".format(file_id_str))
        except (AssertionError, binascii.Error, struct.error):
            raise FileIdInvalid from None

        done = asyncio.Event()
        path = [None]

        directory, file_name = os.path.split(file_name)
        file_name = file_name or data.file_name or ""

        if not os.path.isabs(file_name):
            directory = self.PARENT_DIR / (directory or DEFAULT_DOWNLOAD_DIR)

        media_type_str = self.MEDIA_TYPE_ID[data.media_type]

        if not file_name:
            guessed_extension = self.guess_extension(data.mime_type)

            if data.media_type in (0, 1, 2, 14):
                extension = ".jpg"
            elif data.media_type == 3:
                extension = guessed_extension or ".ogg"
            elif data.media_type in (4, 10, 13):
                extension = guessed_extension or ".mp4"
            elif data.media_type == 5:
                extension = guessed_extension or ".zip"
            elif data.media_type == 8:
                extension = guessed_extension or ".webp"
            elif data.media_type == 9:
                extension = guessed_extension or ".mp3"
            else:
                extension = ".unknown"

            file_name = "{}_{}_{}{}".format(
                media_type_str,
                datetime.fromtimestamp(data.date or time.time()).strftime("%Y-%m-%d_%H-%M-%S"),
                self.rnd_id(),
                extension
            )

<<<<<<< HEAD
        self.download_queue.put_nowait((data, directory, file_name, done, progress, progress_args, path))
=======
        # Cast to string because Path objects aren't supported by Python 3.5
        self.download_queue.put((data, str(directory), str(file_name), done, progress, progress_args, path))
>>>>>>> d8752989

        if block:
            await done.wait()

        return path[0]<|MERGE_RESOLUTION|>--- conflicted
+++ resolved
@@ -215,12 +215,8 @@
                 extension
             )
 
-<<<<<<< HEAD
-        self.download_queue.put_nowait((data, directory, file_name, done, progress, progress_args, path))
-=======
         # Cast to string because Path objects aren't supported by Python 3.5
-        self.download_queue.put((data, str(directory), str(file_name), done, progress, progress_args, path))
->>>>>>> d8752989
+        self.download_queue.put_nowait((data, str(directory), str(file_name), done, progress, progress_args, path))
 
         if block:
             await done.wait()
