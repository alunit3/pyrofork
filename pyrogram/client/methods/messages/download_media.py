# Pyrogram - Telegram MTProto API Client Library for Python
# Copyright (C) 2017-2019 Dan Tès <https://github.com/delivrance>
#
# This file is part of Pyrogram.
#
# Pyrogram is free software: you can redistribute it and/or modify
# it under the terms of the GNU Lesser General Public License as published
# by the Free Software Foundation, either version 3 of the License, or
# (at your option) any later version.
#
# Pyrogram is distributed in the hope that it will be useful,
# but WITHOUT ANY WARRANTY; without even the implied warranty of
# MERCHANTABILITY or FITNESS FOR A PARTICULAR PURPOSE.  See the
# GNU Lesser General Public License for more details.
#
# You should have received a copy of the GNU Lesser General Public License
# along with Pyrogram.  If not, see <http://www.gnu.org/licenses/>.

import asyncio
import binascii
import os
import struct
<<<<<<< HEAD
=======
import time
from datetime import datetime
from threading import Event
>>>>>>> f16ca8b9
from typing import Union

import pyrogram
from pyrogram.client.ext import BaseClient, FileData, utils
from pyrogram.errors import FileIdInvalid

DEFAULT_DOWNLOAD_DIR = "downloads/"


class DownloadMedia(BaseClient):
    async def download_media(
        self,
        message: Union["pyrogram.Message", str],
        file_name: str = DEFAULT_DOWNLOAD_DIR,
        block: bool = True,
        progress: callable = None,
        progress_args: tuple = ()
    ) -> Union[str, None]:
        """Download the media from a message.

        Parameters:
            message (:obj:`Message` | ``str``):
                Pass a Message containing the media, the media itself (message.audio, message.video, ...) or
                the file id as string.

            file_name (``str``, *optional*):
                A custom *file_name* to be used instead of the one provided by Telegram.
                By default, all files are downloaded in the *downloads* folder in your working directory.
                You can also specify a path for downloading files in a custom location: paths that end with "/"
                are considered directories. All non-existent folders will be created automatically.

            block (``bool``, *optional*):
                Blocks the code execution until the file has been downloaded.
                Defaults to True.

            progress (``callable``):
                Pass a callback function to view the download progress.
                The function must take *(client, current, total, \*args)* as positional arguments (look at the section
                below for a detailed description).

            progress_args (``tuple``):
                Extra custom arguments for the progress callback function. Useful, for example, if you want to pass
                a chat_id and a message_id in order to edit a message with the updated progress.

        Other Parameters:
            client (:obj:`Client`):
                The Client itself, useful when you want to call other API methods inside the callback function.

            current (``int``):
                The amount of bytes downloaded so far.

            total (``int``):
                The size of the file.

            *args (``tuple``, *optional*):
                Extra custom arguments as defined in the *progress_args* parameter.
                You can either keep *\*args* or add every single extra argument in your function signature.

        Returns:
            ``str`` | ``None``: On success, the absolute path of the downloaded file is returned, otherwise, in case
            the download failed or was deliberately stopped with :meth:`~Client.stop_transmission`, None is returned.

        Raises:
            RPCError: In case of a Telegram RPC error.
            ``ValueError`` if the message doesn't contain any downloadable media
        """
        error_message = "This message doesn't contain any downloadable media"
        available_media = ("audio", "document", "photo", "sticker", "animation", "video", "voice", "video_note")

        media_file_name = None
        file_size = None
        mime_type = None
        date = None

        if isinstance(message, pyrogram.Message):
            for kind in available_media:
                media = getattr(message, kind, None)

                if media is not None:
                    break
            else:
                raise ValueError(error_message)
        else:
            media = message

        if isinstance(media, str):
            file_id_str = media
        else:
            file_id_str = media.file_id
            media_file_name = getattr(media, "file_name", "")
            file_size = getattr(media, "file_size", None)
            mime_type = getattr(media, "mime_type", None)
            date = getattr(media, "date", None)

        data = FileData(
            file_name=media_file_name,
            file_size=file_size,
            mime_type=mime_type,
            date=date
        )

        def get_existing_attributes() -> dict:
            return dict(filter(lambda x: x[1] is not None, data.__dict__.items()))

        try:
            decoded = utils.decode(file_id_str)
            media_type = decoded[0]

            if media_type == 1:
                unpacked = struct.unpack("<iiqqib", decoded)
                dc_id, peer_id, volume_id, local_id, is_big = unpacked[1:]

                data = FileData(
                    **get_existing_attributes(),
                    media_type=media_type,
                    dc_id=dc_id,
                    peer_id=peer_id,
                    volume_id=volume_id,
                    local_id=local_id,
                    is_big=bool(is_big)
                )
            elif media_type in (0, 2, 14):
                unpacked = struct.unpack("<iiqqc", decoded)
                dc_id, document_id, access_hash, thumb_size = unpacked[1:]

                data = FileData(
                    **get_existing_attributes(),
                    media_type=media_type,
                    dc_id=dc_id,
                    document_id=document_id,
                    access_hash=access_hash,
                    thumb_size=thumb_size.decode()
                )
            elif media_type in (3, 4, 5, 8, 9, 10, 13):
                unpacked = struct.unpack("<iiqq", decoded)
                dc_id, document_id, access_hash = unpacked[1:]

                data = FileData(
                    **get_existing_attributes(),
                    media_type=media_type,
                    dc_id=dc_id,
                    document_id=document_id,
                    access_hash=access_hash
                )
            else:
                raise ValueError("Unknown media type: {}".format(file_id_str))
        except (AssertionError, binascii.Error, struct.error):
            raise FileIdInvalid from None

        done = asyncio.Event()
        path = [None]

<<<<<<< HEAD
        self.download_queue.put_nowait((data, file_name, done, progress, progress_args, path))
=======
        directory, file_name = os.path.split(file_name)
        file_name = file_name or data.file_name or ""

        if not os.path.isabs(file_name):
            directory = self.PARENT_DIR / (directory or DEFAULT_DOWNLOAD_DIR)

        media_type_str = self.MEDIA_TYPE_ID[data.media_type]

        if not file_name:
            guessed_extension = self.guess_extension(data.mime_type)

            if data.media_type in (0, 1, 2, 14):
                extension = ".jpg"
            elif data.media_type == 3:
                extension = guessed_extension or ".ogg"
            elif data.media_type in (4, 10, 13):
                extension = guessed_extension or ".mp4"
            elif data.media_type == 5:
                extension = guessed_extension or ".zip"
            elif data.media_type == 8:
                extension = guessed_extension or ".webp"
            elif data.media_type == 9:
                extension = guessed_extension or ".mp3"
            else:
                extension = ".unknown"

            file_name = "{}_{}_{}{}".format(
                media_type_str,
                datetime.fromtimestamp(data.date or time.time()).strftime("%Y-%m-%d_%H-%M-%S"),
                self.rnd_id(),
                extension
            )

        self.download_queue.put((data, directory, file_name, done, progress, progress_args, path))
>>>>>>> f16ca8b9

        if block:
            await done.wait()

        return path[0]<|MERGE_RESOLUTION|>--- conflicted
+++ resolved
@@ -20,12 +20,9 @@
 import binascii
 import os
 import struct
-<<<<<<< HEAD
-=======
 import time
 from datetime import datetime
 from threading import Event
->>>>>>> f16ca8b9
 from typing import Union
 
 import pyrogram
@@ -178,9 +175,6 @@
         done = asyncio.Event()
         path = [None]
 
-<<<<<<< HEAD
-        self.download_queue.put_nowait((data, file_name, done, progress, progress_args, path))
-=======
         directory, file_name = os.path.split(file_name)
         file_name = file_name or data.file_name or ""
 
@@ -214,8 +208,7 @@
                 extension
             )
 
-        self.download_queue.put((data, directory, file_name, done, progress, progress_args, path))
->>>>>>> f16ca8b9
+        self.download_queue.put_nowait((data, directory, file_name, done, progress, progress_args, path))
 
         if block:
             await done.wait()
