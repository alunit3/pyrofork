#  Pyrogram - Telegram MTProto API Client Library for Python
#  Copyright (C) 2017-2020 Dan <https://github.com/delivrance>
#
#  This file is part of Pyrogram.
#
#  Pyrogram is free software: you can redistribute it and/or modify
#  it under the terms of the GNU Lesser General Public License as published
#  by the Free Software Foundation, either version 3 of the License, or
#  (at your option) any later version.
#
#  Pyrogram is distributed in the hope that it will be useful,
#  but WITHOUT ANY WARRANTY; without even the implied warranty of
#  MERCHANTABILITY or FITNESS FOR A PARTICULAR PURPOSE.  See the
#  GNU Lesser General Public License for more details.
#
#  You should have received a copy of the GNU Lesser General Public License
#  along with Pyrogram.  If not, see <http://www.gnu.org/licenses/>.

import os
import re
from typing import Union, BinaryIO

import pyrogram
from pyrogram.api import functions, types
from pyrogram.client.ext import BaseClient, utils
from pyrogram.errors import FilePartMissing


class SendDocument(BaseClient):
    async def send_document(
        self,
        chat_id: Union[int, str],
        document: Union[str, BinaryIO],
        file_ref: str = None,
        thumb: Union[str, BinaryIO] = None,
        caption: str = "",
        parse_mode: Union[str, None] = object,
        file_name: str = None,
        disable_notification: bool = None,
        reply_to_message_id: int = None,
        schedule_date: int = None,
        reply_markup: Union[
            "pyrogram.InlineKeyboardMarkup",
            "pyrogram.ReplyKeyboardMarkup",
            "pyrogram.ReplyKeyboardRemove",
            "pyrogram.ForceReply"
        ] = None,
        progress: callable = None,
        progress_args: tuple = ()
    ) -> Union["pyrogram.Message", None]:
        """Send generic files.

        Parameters:
            chat_id (``int`` | ``str``):
                Unique identifier (int) or username (str) of the target chat.
                For your personal cloud (Saved Messages) you can simply use "me" or "self".
                For a contact that exists in your Telegram address book you can use his phone number (str).

            document (``str`` | ``BinaryIO``):
                File to send.
                Pass a file_id as string to send a file that exists on the Telegram servers,
                pass an HTTP URL as a string for Telegram to get a file from the Internet,
                pass a file path as string to upload a new file that exists on your local machine, or
                pass a binary file-like object with its attribute ".name" set for in-memory uploads.

            file_ref (``str``, *optional*):
                A valid file reference obtained by a recently fetched media message.
                To be used in combination with a file id in case a file reference is needed.

            thumb (``str`` | ``BinaryIO``, *optional*):
                Thumbnail of the file sent.
                The thumbnail should be in JPEG format and less than 200 KB in size.
                A thumbnail's width and height should not exceed 320 pixels.
                Thumbnails can't be reused and can be only uploaded as a new file.

            caption (``str``, *optional*):
                Document caption, 0-1024 characters.

            parse_mode (``str``, *optional*):
                By default, texts are parsed using both Markdown and HTML styles.
                You can combine both syntaxes together.
                Pass "markdown" or "md" to enable Markdown-style parsing only.
                Pass "html" to enable HTML-style parsing only.
                Pass None to completely disable style parsing.

            file_name (``str``, *optional*):
                File name of the document sent.
                Defaults to file's path basename.

            disable_notification (``bool``, *optional*):
                Sends the message silently.
                Users will receive a notification with no sound.

            reply_to_message_id (``int``, *optional*):
                If the message is a reply, ID of the original message.

            schedule_date (``int``, *optional*):
                Date when the message will be automatically sent. Unix time.

            reply_markup (:obj:`InlineKeyboardMarkup` | :obj:`ReplyKeyboardMarkup` | :obj:`ReplyKeyboardRemove` | :obj:`ForceReply`, *optional*):
                Additional interface options. An object for an inline keyboard, custom reply keyboard,
                instructions to remove reply keyboard or to force a reply from the user.

            progress (``callable``, *optional*):
                Pass a callback function to view the file transmission progress.
                The function must take *(current, total)* as positional arguments (look at Other Parameters below for a
                detailed description) and will be called back each time a new file chunk has been successfully
                transmitted.

            progress_args (``tuple``, *optional*):
                Extra custom arguments for the progress callback function.
                You can pass anything you need to be available in the progress callback scope; for example, a Message
                object or a Client instance in order to edit the message with the updated progress status.

        Other Parameters:
            current (``int``):
                The amount of bytes transmitted so far.

            total (``int``):
                The total size of the file.

            *args (``tuple``, *optional*):
                Extra custom arguments as defined in the *progress_args* parameter.
                You can either keep *\*args* or add every single extra argument in your function signature.

        Returns:
            :obj:`Message` | ``None``: On success, the sent document message is returned, otherwise, in case the upload
            is deliberately stopped with :meth:`~Client.stop_transmission`, None is returned.

        Example:
            .. code-block:: python

                # Send document by uploading from local file
                app.send_document("me", "document.zip")

                # Add caption to the document file
                app.send_document("me", "document.zip", caption="archive")

                # Keep track of the progress while uploading
                def progress(current, total):
                    print("{:.1f}%".format(current * 100 / total))

                app.send_document("me", "document.zip", progress=progress)
        """
        file = None

        try:
<<<<<<< HEAD
            if os.path.exists(document):
                thumb = None if thumb is None else await self.save_file(thumb)
                file = await self.save_file(document, progress=progress, progress_args=progress_args)
=======
            if isinstance(document, str):
                if os.path.isfile(document):
                    thumb = None if thumb is None else self.save_file(thumb)
                    file = self.save_file(document, progress=progress, progress_args=progress_args)
                    media = types.InputMediaUploadedDocument(
                        mime_type=self.guess_mime_type(document) or "application/zip",
                        file=file,
                        thumb=thumb,
                        attributes=[
                            types.DocumentAttributeFilename(file_name=file_name or os.path.basename(document))
                        ]
                    )
                elif re.match("^https?://", document):
                    media = types.InputMediaDocumentExternal(
                        url=document
                    )
                else:
                    media = utils.get_input_media_from_file_id(document, file_ref, 5)
            else:
                thumb = None if thumb is None else self.save_file(thumb)
                file = self.save_file(document, progress=progress, progress_args=progress_args)
>>>>>>> b3faf21c
                media = types.InputMediaUploadedDocument(
                    mime_type=self.guess_mime_type(document.name) or "application/zip",
                    file=file,
                    thumb=thumb,
                    attributes=[
                        types.DocumentAttributeFilename(file_name=document.name)
                    ]
                )

            while True:
                try:
                    r = await self.send(
                        functions.messages.SendMedia(
                            peer=await self.resolve_peer(chat_id),
                            media=media,
                            silent=disable_notification or None,
                            reply_to_msg_id=reply_to_message_id,
                            random_id=self.rnd_id(),
                            schedule_date=schedule_date,
                            reply_markup=reply_markup.write() if reply_markup else None,
                            **await self.parser.parse(caption, parse_mode)
                        )
                    )
                except FilePartMissing as e:
                    await self.save_file(document, file_id=file.id, file_part=e.x)
                else:
                    for i in r.updates:
                        if isinstance(
                            i,
                            (types.UpdateNewMessage, types.UpdateNewChannelMessage, types.UpdateNewScheduledMessage)
                        ):
                            return await pyrogram.Message._parse(
                                self, i.message,
                                {i.id: i for i in r.users},
                                {i.id: i for i in r.chats},
                                is_scheduled=isinstance(i, types.UpdateNewScheduledMessage)
                            )
        except BaseClient.StopTransmission:
            return None<|MERGE_RESOLUTION|>--- conflicted
+++ resolved
@@ -145,15 +145,10 @@
         file = None
 
         try:
-<<<<<<< HEAD
-            if os.path.exists(document):
-                thumb = None if thumb is None else await self.save_file(thumb)
-                file = await self.save_file(document, progress=progress, progress_args=progress_args)
-=======
             if isinstance(document, str):
                 if os.path.isfile(document):
-                    thumb = None if thumb is None else self.save_file(thumb)
-                    file = self.save_file(document, progress=progress, progress_args=progress_args)
+                    thumb = None if thumb is None else await self.save_file(thumb)
+                    file = await self.save_file(document, progress=progress, progress_args=progress_args)
                     media = types.InputMediaUploadedDocument(
                         mime_type=self.guess_mime_type(document) or "application/zip",
                         file=file,
@@ -169,9 +164,8 @@
                 else:
                     media = utils.get_input_media_from_file_id(document, file_ref, 5)
             else:
-                thumb = None if thumb is None else self.save_file(thumb)
-                file = self.save_file(document, progress=progress, progress_args=progress_args)
->>>>>>> b3faf21c
+                thumb = None if thumb is None else await self.save_file(thumb)
+                file = await self.save_file(document, progress=progress, progress_args=progress_args)
                 media = types.InputMediaUploadedDocument(
                     mime_type=self.guess_mime_type(document.name) or "application/zip",
                     file=file,
