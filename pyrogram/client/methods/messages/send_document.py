# Pyrogram - Telegram MTProto API Client Library for Python
# Copyright (C) 2017-2019 Dan Tès <https://github.com/delivrance>
#
# This file is part of Pyrogram.
#
# Pyrogram is free software: you can redistribute it and/or modify
# it under the terms of the GNU Lesser General Public License as published
# by the Free Software Foundation, either version 3 of the License, or
# (at your option) any later version.
#
# Pyrogram is distributed in the hope that it will be useful,
# but WITHOUT ANY WARRANTY; without even the implied warranty of
# MERCHANTABILITY or FITNESS FOR A PARTICULAR PURPOSE.  See the
# GNU Lesser General Public License for more details.
#
# You should have received a copy of the GNU Lesser General Public License
# along with Pyrogram.  If not, see <http://www.gnu.org/licenses/>.

import os
from typing import Union

import pyrogram
from pyrogram.api import functions, types
from pyrogram.client.ext import BaseClient, utils
from pyrogram.errors import FilePartMissing


class SendDocument(BaseClient):
    async def send_document(
        self,
        chat_id: Union[int, str],
        document: str,
<<<<<<< HEAD
        thumb: str = None, caption: str = "",
        parse_mode: Union[str, None] = "",
=======
        thumb: str = None,
        caption: str = "",
        parse_mode: Union[str, None] = object,
>>>>>>> d8752989
        disable_notification: bool = None,
        reply_to_message_id: int = None,
        reply_markup: Union[
            "pyrogram.InlineKeyboardMarkup",
            "pyrogram.ReplyKeyboardMarkup",
            "pyrogram.ReplyKeyboardRemove",
            "pyrogram.ForceReply"
        ] = None,
        progress: callable = None,
        progress_args: tuple = ()
    ) -> Union["pyrogram.Message", None]:
        """Send generic files.

        Parameters:
            chat_id (``int`` | ``str``):
                Unique identifier (int) or username (str) of the target chat.
                For your personal cloud (Saved Messages) you can simply use "me" or "self".
                For a contact that exists in your Telegram address book you can use his phone number (str).

            document (``str``):
                File to send.
                Pass a file_id as string to send a file that exists on the Telegram servers,
                pass an HTTP URL as a string for Telegram to get a file from the Internet, or
                pass a file path as string to upload a new file that exists on your local machine.

            thumb (``str``, *optional*):
                Thumbnail of the file sent.
                The thumbnail should be in JPEG format and less than 200 KB in size.
                A thumbnail's width and height should not exceed 320 pixels.
                Thumbnails can't be reused and can be only uploaded as a new file.

            caption (``str``, *optional*):
                Document caption, 0-1024 characters.

            parse_mode (``str``, *optional*):
                By default, texts are parsed using both Markdown and HTML styles.
                You can combine both syntaxes together.
                Pass "markdown" or "md" to enable Markdown-style parsing only.
                Pass "html" to enable HTML-style parsing only.
                Pass None to completely disable style parsing.

            disable_notification (``bool``, *optional*):
                Sends the message silently.
                Users will receive a notification with no sound.

            reply_to_message_id (``int``, *optional*):
                If the message is a reply, ID of the original message.

            reply_markup (:obj:`InlineKeyboardMarkup` | :obj:`ReplyKeyboardMarkup` | :obj:`ReplyKeyboardRemove` | :obj:`ForceReply`, *optional*):
                Additional interface options. An object for an inline keyboard, custom reply keyboard,
                instructions to remove reply keyboard or to force a reply from the user.

            progress (``callable``, *optional*):
                Pass a callback function to view the file transmission progress.
                The function must take *(current, total)* as positional arguments (look at Other Parameters below for a
                detailed description) and will be called back each time a new file chunk has been successfully
                transmitted.

            progress_args (``tuple``, *optional*):
                Extra custom arguments for the progress callback function.
                You can pass anything you need to be available in the progress callback scope; for example, a Message
                object or a Client instance in order to edit the message with the updated progress status.

        Other Parameters:
            current (``int``):
                The amount of bytes transmitted so far.

            total (``int``):
                The total size of the file.

            *args (``tuple``, *optional*):
                Extra custom arguments as defined in the *progress_args* parameter.
                You can either keep *\*args* or add every single extra argument in your function signature.

        Returns:
            :obj:`Message` | ``None``: On success, the sent document message is returned, otherwise, in case the upload
            is deliberately stopped with :meth:`~Client.stop_transmission`, None is returned.

        Example:
            .. code-block:: python

                # Send document by uploading from local file
                app.send_document("me", "document.zip")

                # Add caption to the document file
                app.send_document("me", "document.zip", caption="archive")

                # Keep track of the progress while uploading
                def progress(current, total):
                    print("{:.1f}%".format(current * 100 / total))

                app.send_document("me", "document.zip", progress=progress)
        """
        file = None

        try:
            if os.path.exists(document):
                thumb = None if thumb is None else await self.save_file(thumb)
                file = await self.save_file(document, progress=progress, progress_args=progress_args)
                media = types.InputMediaUploadedDocument(
                    mime_type=self.guess_mime_type(document) or "application/zip",
                    file=file,
                    thumb=thumb,
                    attributes=[
                        types.DocumentAttributeFilename(file_name=os.path.basename(document))
                    ]
                )
            elif document.startswith("http"):
                media = types.InputMediaDocumentExternal(
                    url=document
                )
            else:
                media = utils.get_input_media_from_file_id(document, 5)

            while True:
                try:
                    r = await self.send(
                        functions.messages.SendMedia(
                            peer=await self.resolve_peer(chat_id),
                            media=media,
                            silent=disable_notification or None,
                            reply_to_msg_id=reply_to_message_id,
                            random_id=self.rnd_id(),
                            reply_markup=reply_markup.write() if reply_markup else None,
                            **await self.parser.parse(caption, parse_mode)
                        )
                    )
                except FilePartMissing as e:
                    await self.save_file(document, file_id=file.id, file_part=e.x)
                else:
                    for i in r.updates:
                        if isinstance(i, (types.UpdateNewMessage, types.UpdateNewChannelMessage)):
                            return await pyrogram.Message._parse(
                                self, i.message,
                                {i.id: i for i in r.users},
                                {i.id: i for i in r.chats}
                            )
        except BaseClient.StopTransmission:
            return None<|MERGE_RESOLUTION|>--- conflicted
+++ resolved
@@ -30,14 +30,8 @@
         self,
         chat_id: Union[int, str],
         document: str,
-<<<<<<< HEAD
         thumb: str = None, caption: str = "",
-        parse_mode: Union[str, None] = "",
-=======
-        thumb: str = None,
-        caption: str = "",
         parse_mode: Union[str, None] = object,
->>>>>>> d8752989
         disable_notification: bool = None,
         reply_to_message_id: int = None,
         reply_markup: Union[
