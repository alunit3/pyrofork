--- conflicted
+++ resolved
@@ -107,12 +107,8 @@
                         functions.messages.UploadMedia(
                             peer=await self.resolve_peer(chat_id),
                             media=types.InputMediaUploadedDocument(
-<<<<<<< HEAD
                                 file=await self.save_file(i.media),
-=======
-                                file=self.save_file(i.media),
                                 thumb=None if i.thumb is None else self.save_file(i.thumb),
->>>>>>> 70470360
                                 mime_type=mimetypes.types_map[".mp4"],
                                 attributes=[
                                     types.DocumentAttributeVideo(
