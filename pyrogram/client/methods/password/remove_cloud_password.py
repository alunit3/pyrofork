--- conflicted
+++ resolved
@@ -23,12 +23,8 @@
 
 
 class RemoveCloudPassword(BaseClient):
-<<<<<<< HEAD
-    async def remove_cloud_password(self, password: str):
-=======
-    def remove_cloud_password(self,
-                              password: str) -> bool:
->>>>>>> 4bf6831b
+    async def remove_cloud_password(self,
+                                    password: str) -> bool:
         """Use this method to turn off the Two-Step Verification security feature (Cloud Password) on your account.
 
         Args:
