# Pyrogram - Telegram MTProto API Client Library for Python
# Copyright (C) 2017-2019 Dan Tès <https://github.com/delivrance>
#
# This file is part of Pyrogram.
#
# Pyrogram is free software: you can redistribute it and/or modify
# it under the terms of the GNU Lesser General Public License as published
# by the Free Software Foundation, either version 3 of the License, or
# (at your option) any later version.
#
# Pyrogram is distributed in the hope that it will be useful,
# but WITHOUT ANY WARRANTY; without even the implied warranty of
# MERCHANTABILITY or FITNESS FOR A PARTICULAR PURPOSE.  See the
# GNU Lesser General Public License for more details.
#
# You should have received a copy of the GNU Lesser General Public License
# along with Pyrogram.  If not, see <http://www.gnu.org/licenses/>.

import asyncio
import logging
import math
import mimetypes
import os
import re
import shutil
import tempfile
import time
from configparser import ConfigParser
from hashlib import sha256, md5
from importlib import import_module
from pathlib import Path
from signal import signal, SIGINT, SIGTERM, SIGABRT
from typing import Union, List

from pyrogram.api import functions, types
from pyrogram.api.core import TLObject
from pyrogram.client.handlers import DisconnectHandler
from pyrogram.client.handlers.handler import Handler
from pyrogram.client.methods.password.utils import compute_check
from pyrogram.crypto import AES
from pyrogram.errors import (
    PhoneMigrate, NetworkMigrate, PhoneNumberInvalid,
    PhoneNumberUnoccupied, PhoneCodeInvalid, PhoneCodeHashEmpty,
    PhoneCodeExpired, PhoneCodeEmpty, SessionPasswordNeeded,
    PasswordHashInvalid, FloodWait, PeerIdInvalid, FirstnameInvalid, PhoneNumberBanned,
    VolumeLocNotFound, UserMigrate, ChannelPrivate, PhoneNumberOccupied,
    PasswordRecoveryNa, PasswordEmpty
)
from pyrogram.session import Auth, Session
from .ext import utils, Syncer, BaseClient, Dispatcher
from .ext.utils import ainput
from .methods import Methods
from .storage import Storage, FileStorage, MemoryStorage

log = logging.getLogger(__name__)


class Client(Methods, BaseClient):
    """Pyrogram Client, the main means for interacting with Telegram.

    Parameters:
        session_name (``str``):
            Pass a string of your choice to give a name to the client session, e.g.: "*my_account*". This name will be
            used to save a file on disk that stores details needed to reconnect without asking again for credentials.
            Alternatively, if you don't want a file to be saved on disk, pass the special name "**:memory:**" to start
            an in-memory session that will be discarded as soon as you stop the Client. In order to reconnect again
            using a memory storage without having to login again, you can use
            :meth:`~pyrogram.Client.export_session_string` before stopping the client to get a session string you can
            pass here as argument.

        api_id (``int``, *optional*):
            The *api_id* part of your Telegram API Key, as integer. E.g.: 12345
            This is an alternative way to pass it if you don't want to use the *config.ini* file.

        api_hash (``str``, *optional*):
            The *api_hash* part of your Telegram API Key, as string. E.g.: "0123456789abcdef0123456789abcdef".
            This is an alternative way to pass it if you don't want to use the *config.ini* file.

        app_version (``str``, *optional*):
            Application version. Defaults to "Pyrogram X.Y.Z"
            This is an alternative way to set it if you don't want to use the *config.ini* file.

        device_model (``str``, *optional*):
            Device model. Defaults to *platform.python_implementation() + " " + platform.python_version()*
            This is an alternative way to set it if you don't want to use the *config.ini* file.

        system_version (``str``, *optional*):
            Operating System version. Defaults to *platform.system() + " " + platform.release()*
            This is an alternative way to set it if you don't want to use the *config.ini* file.

        lang_code (``str``, *optional*):
            Code of the language used on the client, in ISO 639-1 standard. Defaults to "en".
            This is an alternative way to set it if you don't want to use the *config.ini* file.

        ipv6 (``bool``, *optional*):
            Pass True to connect to Telegram using IPv6.
            Defaults to False (IPv4).

        proxy (``dict``, *optional*):
            Your SOCKS5 Proxy settings as dict,
            e.g.: *dict(hostname="11.22.33.44", port=1080, username="user", password="pass")*.
            *username* and *password* can be omitted if your proxy doesn't require authorization.
            This is an alternative way to setup a proxy if you don't want to use the *config.ini* file.

        test_mode (``bool``, *optional*):
            Enable or disable login to the test servers. Defaults to False.
            Only applicable for new sessions and will be ignored in case previously
            created sessions are loaded.

        bot_token (``str``, *optional*):
            Pass your Bot API token to create a bot session, e.g.: "123456:ABC-DEF1234ghIkl-zyx57W2v1u123ew11"
            Only applicable for new sessions.

        phone_number (``str`` | ``callable``, *optional*):
            Pass your phone number as string (with your Country Code prefix included) to avoid entering it manually.
            Or pass a callback function which accepts no arguments and must return the correct phone number as string
            (e.g., "391234567890").
            Only applicable for new sessions.

        phone_code (``str`` | ``callable``, *optional*):
            Pass the phone code as string (for test numbers only) to avoid entering it manually. Or pass a callback
            function which accepts a single positional argument *(phone_number)* and must return the correct phone code
            as string (e.g., "12345").
            Only applicable for new sessions.

        password (``str``, *optional*):
            Pass your Two-Step Verification password as string (if you have one) to avoid entering it manually.
            Or pass a callback function which accepts a single positional argument *(password_hint)* and must return
            the correct password as string (e.g., "password").
            Only applicable for new sessions.

        recovery_code (``callable``, *optional*):
            Pass a callback function which accepts a single positional argument *(email_pattern)* and must return the
            correct password recovery code as string (e.g., "987654").
            Only applicable for new sessions.

        force_sms (``str``, *optional*):
            Pass True to force Telegram sending the authorization code via SMS.
            Only applicable for new sessions.

        first_name (``str``, *optional*):
            Pass a First Name as string to avoid entering it manually. Or pass a callback function which accepts no
            arguments and must return the correct name as string (e.g., "Dan"). It will be used to automatically create
            a new Telegram account in case the phone number you passed is not registered yet.
            Only applicable for new sessions.

        last_name (``str``, *optional*):
            Same purpose as *first_name*; pass a Last Name to avoid entering it manually. It can
            be an empty string: "". Only applicable for new sessions.

        workers (``int``, *optional*):
            Number of maximum concurrent workers for handling incoming updates. Defaults to 4.

        workdir (``str``, *optional*):
            Define a custom working directory. The working directory is the location in your filesystem
            where Pyrogram will store your session files. Defaults to "." (current directory).

        config_file (``str``, *optional*):
            Path of the configuration file. Defaults to ./config.ini

        plugins (``dict``, *optional*):
            Your Smart Plugins settings as dict, e.g.: *dict(root="plugins")*.
            This is an alternative way to setup plugins if you don't want to use the *config.ini* file.

        no_updates (``bool``, *optional*):
            Pass True to completely disable incoming updates for the current session.
            When updates are disabled your client can't receive any new message.
            Useful for batch programs that don't need to deal with updates.
            Defaults to False (updates enabled and always received).

        takeout (``bool``, *optional*):
            Pass True to let the client use a takeout session instead of a normal one, implies *no_updates=True*.
            Useful for exporting your Telegram data. Methods invoked inside a takeout session (such as get_history,
            download_media, ...) are less prone to throw FloodWait exceptions.
            Only available for users, bots will ignore this parameter.
            Defaults to False (normal session).

    Example:
        .. code-block:: python

            from pyrogram import Client

            app = Client("my_account")

            with app:
                app.send_message("me", "Hi!")

    """

    terms_of_service_displayed = False

    def __init__(
        self,
        session_name: Union[str, Storage],
        api_id: Union[int, str] = None,
        api_hash: str = None,
        app_version: str = None,
        device_model: str = None,
        system_version: str = None,
        lang_code: str = None,
        ipv6: bool = False,
        proxy: dict = None,
        test_mode: bool = False,
        bot_token: str = None,
        phone_number: str = None,
        phone_code: Union[str, callable] = None,
        password: str = None,
        recovery_code: callable = None,
        force_sms: bool = False,
        first_name: str = None,
        last_name: str = None,
        workers: int = BaseClient.WORKERS,
        workdir: str = BaseClient.WORKDIR,
        config_file: str = BaseClient.CONFIG_FILE,
        plugins: dict = None,
        no_updates: bool = None,
        takeout: bool = None
    ):
        super().__init__()

        self.session_name = session_name
        self.api_id = int(api_id) if api_id else None
        self.api_hash = api_hash
        self.app_version = app_version
        self.device_model = device_model
        self.system_version = system_version
        self.lang_code = lang_code
        self.ipv6 = ipv6
        # TODO: Make code consistent, use underscore for private/protected fields
        self._proxy = proxy
        self.test_mode = test_mode
        self.bot_token = bot_token
        self.phone_number = phone_number
        self.phone_code = phone_code
        self.password = password
        self.recovery_code = recovery_code
        self.force_sms = force_sms
        self.first_name = first_name
        self.last_name = last_name
        self.workers = workers
        self.workdir = Path(workdir)
        self.config_file = Path(config_file)
        self.plugins = plugins
        self.no_updates = no_updates
        self.takeout = takeout

        if isinstance(session_name, str):
            if session_name == ":memory:" or len(session_name) >= MemoryStorage.SESSION_STRING_SIZE:
                session_name = re.sub(r"[\n\s]+", "", session_name)
                self.storage = MemoryStorage(session_name)
            else:
                self.storage = FileStorage(session_name, self.workdir)
        elif isinstance(session_name, Storage):
            self.storage = session_name
        else:
            raise ValueError("Unknown storage engine")

        self.dispatcher = Dispatcher(self, workers)

    def __enter__(self):
        return self.start()

    def __exit__(self, *args):
        self.stop()

    async def __aenter__(self):
        return await self.start()

    async def __aexit__(self, *args):
        await self.stop()

    @property
    def proxy(self):
        return self._proxy

    @proxy.setter
    def proxy(self, value):
        if value is None:
            self._proxy = None
            return

        if self._proxy is None:
            self._proxy = {}

        self._proxy["enabled"] = bool(value.get("enabled", True))
        self._proxy.update(value)

    async def start(self):
        """Start the client.

        This method connects the client to Telegram and, in case of new sessions, automatically manages the full login
        process using an interactive prompt (by default).

        Has no parameters.

        Raises:
            ConnectionError: In case you try to start an already started client.

        Example:
            .. code-block:: python
                :emphasize-lines: 4

                from pyrogram import Client

                app = Client("my_account")
                app.start()

                ...  # Call API methods

                app.stop()
        """
        if self.is_started:
            raise ConnectionError("Client has already been started")

        self.load_config()
        await self.load_session()
        self.load_plugins()

        self.session = Session(self, self.storage.dc_id, self.storage.auth_key)

        await self.session.start()
        self.is_started = True

        try:
            if self.storage.user_id is None:
                if self.bot_token is None:
                    self.storage.is_bot = False
                    await self.authorize_user()
                else:
                    self.storage.is_bot = True
                    await self.authorize_bot()

            if not self.storage.is_bot:
                if self.takeout:
                    self.takeout_id = (await self.send(functions.account.InitTakeoutSession())).id
                    log.warning("Takeout session {} initiated".format(self.takeout_id))

                now = time.time()

                if abs(now - self.storage.date) > Client.OFFLINE_SLEEP:
                    await self.get_initial_dialogs()
                    await self.get_contacts()
                else:
                    await self.send(functions.messages.GetPinnedDialogs(folder_id=0))
                    await self.get_initial_dialogs_chunk()
            else:
                await self.send(functions.updates.GetState())
        except Exception as e:
            self.is_started = False
            await self.session.stop()
            raise e

        for _ in range(Client.UPDATES_WORKERS):
            self.updates_worker_tasks.append(
                asyncio.ensure_future(self.updates_worker())
            )

        log.info("Started {} UpdatesWorkerTasks".format(Client.UPDATES_WORKERS))

        for _ in range(Client.DOWNLOAD_WORKERS):
            self.download_worker_tasks.append(
                asyncio.ensure_future(self.download_worker())
            )

        log.info("Started {} DownloadWorkerTasks".format(Client.DOWNLOAD_WORKERS))

        await self.dispatcher.start()
        await Syncer.add(self)

        mimetypes.init()

        return self

    async def stop(self):
        """Stop the Client.

        This method disconnects the client from Telegram and stops the underlying tasks.

        Has no parameters.

        Raises:
            ConnectionError: In case you try to stop an already stopped client.

        Example:
            .. code-block:: python
                :emphasize-lines: 8

                from pyrogram import Client

                app = Client("my_account")
                app.start()

                ...  # Call API methods

                app.stop()
        """
        if not self.is_started:
            raise ConnectionError("Client is already stopped")

        if self.takeout_id:
            await self.send(functions.account.FinishTakeoutSession())
            log.warning("Takeout session {} finished".format(self.takeout_id))

        await Syncer.remove(self)
        await self.dispatcher.stop()

        for _ in range(Client.DOWNLOAD_WORKERS):
            self.download_queue.put_nowait(None)

        for task in self.download_worker_tasks:
            await task

        self.download_worker_tasks.clear()

        log.info("Stopped {} DownloadWorkerTasks".format(Client.DOWNLOAD_WORKERS))

        for _ in range(Client.UPDATES_WORKERS):
            self.updates_queue.put_nowait(None)

        for task in self.updates_worker_tasks:
            await task

        self.updates_worker_tasks.clear()

        log.info("Stopped {} UpdatesWorkerTasks".format(Client.UPDATES_WORKERS))

        for media_session in self.media_sessions.values():
            await media_session.stop()

        self.media_sessions.clear()

        self.is_started = False
        await self.session.stop()

        return self

    async def restart(self):
        """Restart the Client.

        This method will first call :meth:`~Client.stop` and then :meth:`~Client.start` in a row in order to restart
        a client using a single method.

        Has no parameters.

        Raises:
            ConnectionError: In case you try to restart a stopped Client.

        Example:
            .. code-block:: python
                :emphasize-lines: 8

                from pyrogram import Client

                app = Client("my_account")
                app.start()

                ...  # Call API methods

                app.restart()

                ...  # Call other API methods

                app.stop()
        """
        await self.stop()
        await self.start()

    @staticmethod
    async def idle(stop_signals: tuple = (SIGINT, SIGTERM, SIGABRT)):
        """Block the main script execution until a signal is received.

        This static method will run an infinite loop in order to block the main script execution and prevent it from
        exiting while having client(s) that are still running in the background.

        It is useful for event-driven application only, that are, applications which react upon incoming Telegram
        updates through handlers, rather than executing a set of methods sequentially.

        The way Pyrogram works, it will keep your handlers in a pool of worker threads, which are executed concurrently
        outside the main thread; calling idle() will ensure the client(s) will be kept alive by not letting the main
        script to end, until you decide to quit.

        Once a signal is received (e.g.: from CTRL+C) the inner infinite loop will break and your main script will
        continue. Don't forget to call :meth:`~Client.stop` for each running client before the script ends.

        Parameters:
            stop_signals (``tuple``, *optional*):
                Iterable containing signals the signal handler will listen to.
                Defaults to *(SIGINT, SIGTERM, SIGABRT)*.

        Example:
            .. code-block:: python
                :emphasize-lines: 13

                from pyrogram import Client

                app1 = Client("account1")
                app2 = Client("account2")
                app3 = Client("account3")

                ...  # Set handlers up

                app1.start()
                app2.start()
                app3.start()

                Client.idle()

                app1.stop()
                app2.stop()
                app3.stop()
        """

        def signal_handler(*args):
            log.info("Stop signal received ({}). Exiting...".format(args[0]))
            Client.is_idling = False

        for s in stop_signals:
            signal(s, signal_handler)

        Client.is_idling = True

        while Client.is_idling:
            await asyncio.sleep(1)

    def run(self, coroutine=None):
        """Start the client, idle the main script and finally stop the client.

        This is a convenience method that calls :meth:`~Client.start`, :meth:`~Client.idle` and :meth:`~Client.stop` in
        sequence. It makes running a client less verbose, but is not suitable in case you want to run more than one
        client in a single main script, since idle() will block after starting the own client.

        Has no parameters.

        Args:
            coroutine: (``Coroutine``, *optional*):
                Pass a coroutine to run it until is complete.

        Raises:
            ConnectionError: In case you try to run an already started client.

        Example:
            .. code-block:: python
                :emphasize-lines: 7

                from pyrogram import Client

                app = Client("my_account")

                ...  # Set handlers up

                app.run()
        """
        loop = asyncio.get_event_loop()
        run = loop.run_until_complete

        if coroutine is not None:
            run(coroutine)
        else:
            run(self.start())
            run(Client.idle())
            run(self.stop())

        loop.close()

    def add_handler(self, handler: Handler, group: int = 0):
        """Register an update handler.

        You can register multiple handlers, but at most one handler within a group will be used for a single update.
        To handle the same update more than once, register your handler using a different group id (lower group id
        == higher priority). This mechanism is explained in greater details at
        :doc:`More on Updates <../../topics/more-on-updates>`.

        Parameters:
            handler (``Handler``):
                The handler to be registered.

            group (``int``, *optional*):
                The group identifier, defaults to 0.

        Returns:
            ``tuple``: A tuple consisting of *(handler, group)*.

        Example:
            .. code-block:: python
                :emphasize-lines: 8

                from pyrogram import Client, MessageHandler

                def dump(client, message):
                    print(message)

                app = Client("my_account")

                app.add_handler(MessageHandler(dump))

                app.run()
        """
        if isinstance(handler, DisconnectHandler):
            self.disconnect_handler = handler.callback
        else:
            self.dispatcher.add_handler(handler, group)

        return handler, group

    def remove_handler(self, handler: Handler, group: int = 0):
        """Remove a previously-registered update handler.

        Make sure to provide the right group where the handler was added in. You can use the return value of the
        :meth:`~Client.add_handler` method, a tuple of *(handler, group)*, and pass it directly.

        Parameters:
            handler (``Handler``):
                The handler to be removed.

            group (``int``, *optional*):
                The group identifier, defaults to 0.

        Example:
            .. code-block:: python
                :emphasize-lines: 11

                from pyrogram import Client, MessageHandler

                def dump(client, message):
                    print(message)

                app = Client("my_account")

                handler = app.add_handler(MessageHandler(dump))

                # Starred expression to unpack (handler, group)
                app.remove_handler(*handler)

                app.run()
        """
        if isinstance(handler, DisconnectHandler):
            self.disconnect_handler = None
        else:
            self.dispatcher.remove_handler(handler, group)

    def stop_transmission(self):
        """Stop downloading or uploading a file.

        This method must be called inside a progress callback function in order to stop the transmission at the
        desired time. The progress callback is called every time a file chunk is uploaded/downloaded.

        Has no parameters.

        Example:
            .. code-block:: python
                :emphasize-lines: 9

                from pyrogram import Client

                app = Client("my_account")

                # Example to stop transmission once the upload progress reaches 50%
                # Useless in practice, but shows how to stop on command
                def progress(client, current, total):
                    if (current * 100 / total) > 50:
                        client.stop_transmission()

                with app:
                    app.send_document("me", "files.zip", progress=progress)
        """
        raise Client.StopTransmission

    def export_session_string(self):
        """Export the current authorized session as a serialized string.

        Session strings are useful for storing in-memory authorized sessions in a portable, serialized string.
        More detailed information about session strings can be found at the dedicated page of
        :doc:`Storage Engines <../../topics/storage-engines>`.

        Has no parameters.

        Returns:
            ``str``: The session serialized into a printable, url-safe string.

        Example:
            .. code-block:: python
                :emphasize-lines: 6

                from pyrogram import Client

                app = Client("my_account")

                with app:
                    print(app.export_session_string())
        """
        return self.storage.export_session_string()

    def set_parse_mode(self, parse_mode: Union[str, None] = "combined"):
        """Set the parse mode to be used globally by the client.

        When setting the parse mode with this method, all other methods having a *parse_mode* parameter will follow the
        global value by default. The default value *"combined"* enables both Markdown and HTML styles to be used and
        combined together.

        Parameters:
            parse_mode (``str``):
                The new parse mode, can be any of: *"combined"*, for the default combined mode. *"markdown"* or *"md"*
                to force Markdown-only styles. *"html"* to force HTML-only styles. *None* to disable the parser
                completely.

        Raises:
            ValueError: In case the provided *parse_mode* is not a valid parse mode.

        Example:
            .. code-block:: python
                :emphasize-lines: 10,14,18,22

                from pyrogram import Client

                app = Client("my_account")

                with app:
                    # Default combined mode: Markdown + HTML
                    app.send_message("haskell", "1. **markdown** and <i>html</i>")

                    # Force Markdown-only, HTML is disabled
                    app.set_parse_mode("markdown")
                    app.send_message("haskell", "2. **markdown** and <i>html</i>")

                    # Force HTML-only, Markdown is disabled
                    app.set_parse_mode("html")
                    app.send_message("haskell", "3. **markdown** and <i>html</i>")

                    # Disable the parser completely
                    app.set_parse_mode(None)
                    app.send_message("haskell", "4. **markdown** and <i>html</i>")

                    # Bring back the default combined mode
                    app.set_parse_mode()
                    app.send_message("haskell", "5. **markdown** and <i>html</i>")
        """

        if parse_mode not in self.PARSE_MODES:
            raise ValueError('parse_mode must be one of {} or None. Not "{}"'.format(
                ", ".join('"{}"'.format(m) for m in self.PARSE_MODES[:-1]),
                parse_mode
            ))

        self.parse_mode = parse_mode

    async def authorize_bot(self):
        try:
            r = await self.send(
                functions.auth.ImportBotAuthorization(
                    flags=0,
                    api_id=self.api_id,
                    api_hash=self.api_hash,
                    bot_auth_token=self.bot_token
                )
            )
        except UserMigrate as e:
            await self.session.stop()

            self.storage.dc_id = e.x
            self.storage.auth_key = await Auth(self, self.storage.dc_id).create()
            self.session = Session(self, self.storage.dc_id, self.storage.auth_key)

            await self.session.start()
            await self.authorize_bot()
        else:
            self.storage.user_id = r.user.id

            print("Logged in successfully as @{}".format(r.user.username))

    async def authorize_user(self):
        phone_number_invalid_raises = self.phone_number is not None
        phone_code_invalid_raises = self.phone_code is not None
        password_invalid_raises = self.password is not None
        first_name_invalid_raises = self.first_name is not None

        async def default_phone_number_callback():
            while True:
                phone_number = await ainput("Enter phone number: ")
                confirm = await ainput("Is \"{}\" correct? (y/n): ".format(phone_number))

                if confirm in ("y", "1"):
                    return phone_number
                elif confirm in ("n", "2"):
                    continue

        while True:
            self.phone_number = (
                await default_phone_number_callback() if self.phone_number is None
                else str(await self.phone_number()) if callable(self.phone_number)
                else str(self.phone_number)
            )

            self.phone_number = self.phone_number.strip("+")

            try:
                r = await self.send(
                    functions.auth.SendCode(
                        phone_number=self.phone_number,
                        api_id=self.api_id,
                        api_hash=self.api_hash,
                        settings=types.CodeSettings()
                    )
                )
            except (PhoneMigrate, NetworkMigrate) as e:
                await self.session.stop()

                self.storage.dc_id = e.x
                self.storage.auth_key = await Auth(self, self.storage.dc_id).create()

                self.session = Session(self, self.storage.dc_id, self.storage.auth_key)

                await self.session.start()
            except (PhoneNumberInvalid, PhoneNumberBanned) as e:
                if phone_number_invalid_raises:
                    raise
                else:
                    print(e.MESSAGE)
                    self.phone_number = None
            except FloodWait as e:
                if phone_number_invalid_raises:
                    raise
                else:
                    print(e.MESSAGE.format(x=e.x))
                    await asyncio.sleep(e.x)
            except Exception as e:
                log.error(e, exc_info=True)
                raise
            else:
                break

        phone_registered = r.phone_registered
        phone_code_hash = r.phone_code_hash
        terms_of_service = r.terms_of_service

        if terms_of_service and not Client.terms_of_service_displayed:
            print("\n" + terms_of_service.text + "\n")
            Client.terms_of_service_displayed = True

        if self.force_sms:
            await self.send(
                functions.auth.ResendCode(
                    phone_number=self.phone_number,
                    phone_code_hash=phone_code_hash
                )
            )

        while True:
            if not phone_registered:
                self.first_name = (
                    await ainput("First name: ") if self.first_name is None
                    else str(await self.first_name()) if callable(self.first_name)
                    else str(self.first_name)
                )

                self.last_name = (
                    await ainput("Last name: ") if self.last_name is None
                    else str(await self.last_name()) if callable(self.last_name)
                    else str(self.last_name)
                )

            self.phone_code = (
                await ainput("Enter phone code: ") if self.phone_code is None
                else str(await self.phone_code(self.phone_number)) if callable(self.phone_code)
                else str(self.phone_code)
            )

            try:
                if phone_registered:
                    try:
                        r = await self.send(
                            functions.auth.SignIn(
                                phone_number=self.phone_number,
                                phone_code_hash=phone_code_hash,
                                phone_code=self.phone_code
                            )
                        )
                    except PhoneNumberUnoccupied:
                        log.warning("Phone number unregistered")
                        phone_registered = False
                        continue
                else:
                    try:
                        r = await self.send(
                            functions.auth.SignUp(
                                phone_number=self.phone_number,
                                phone_code_hash=phone_code_hash,
                                phone_code=self.phone_code,
                                first_name=self.first_name,
                                last_name=self.last_name
                            )
                        )
                    except PhoneNumberOccupied:
                        log.warning("Phone number already registered")
                        phone_registered = True
                        continue
            except (PhoneCodeInvalid, PhoneCodeEmpty, PhoneCodeExpired, PhoneCodeHashEmpty) as e:
                if phone_code_invalid_raises:
                    raise
                else:
                    print(e.MESSAGE)
                    self.phone_code = None
            except FirstnameInvalid as e:
                if first_name_invalid_raises:
                    raise
                else:
                    print(e.MESSAGE)
                    self.first_name = None
            except SessionPasswordNeeded as e:
                print(e.MESSAGE)

                async def default_password_callback(password_hint: str) -> str:
                    print("Hint: {}".format(password_hint))
                    return await ainput("Enter password (empty to recover): ")

                async def default_recovery_callback(email_pattern: str) -> str:
                    print("An e-mail containing the recovery code has been sent to {}".format(email_pattern))
                    return await ainput("Enter password recovery code: ")

                while True:
                    try:
                        r = await self.send(functions.account.GetPassword())

                        self.password = (
                            await default_password_callback(r.hint) if self.password is None
                            else str((await self.password(r.hint)) or "") if callable(self.password)
                            else str(self.password)
                        )

                        if self.password == "":
                            r = await self.send(functions.auth.RequestPasswordRecovery())

                            self.recovery_code = (
                                await default_recovery_callback(r.email_pattern) if self.recovery_code is None
                                else str(await self.recovery_code(r.email_pattern)) if callable(self.recovery_code)
                                else str(self.recovery_code)
                            )

                            r = await self.send(
                                functions.auth.RecoverPassword(
                                    code=self.recovery_code
                                )
                            )
                        else:
                            r = await self.send(
                                functions.auth.CheckPassword(
                                    password=compute_check(r, self.password)
                                )
                            )
                    except (PasswordEmpty, PasswordRecoveryNa, PasswordHashInvalid) as e:
                        if password_invalid_raises:
                            raise
                        else:
                            print(e.MESSAGE)
                            self.password = None
                            self.recovery_code = None
                    except FloodWait as e:
                        if password_invalid_raises:
                            raise
                        else:
                            print(e.MESSAGE.format(x=e.x))
                            await asyncio.sleep(e.x)
                            self.password = None
                            self.recovery_code = None
                    except Exception as e:
                        log.error(e, exc_info=True)
                        raise
                    else:
                        break
                break
            except FloodWait as e:
                if phone_code_invalid_raises or first_name_invalid_raises:
                    raise
                else:
                    print(e.MESSAGE.format(x=e.x))
                    await asyncio.sleep(e.x)
            except Exception as e:
                log.error(e, exc_info=True)
                raise
            else:
                break

        if terms_of_service:
            assert await self.send(
                functions.help.AcceptTermsOfService(
                    id=terms_of_service.id
                )
            )

        self.password = None
        self.storage.user_id = r.user.id

        print("Logged in successfully as {}".format(r.user.first_name))

    def fetch_peers(
        self,
        peers: List[
            Union[
                types.User,
                types.Chat, types.ChatForbidden,
                types.Channel, types.ChannelForbidden
            ]
        ]
    ) -> bool:
        is_min = False
        parsed_peers = []

        for peer in peers:
            username = None
            phone_number = None

            if isinstance(peer, types.User):
                peer_id = peer.id
                access_hash = peer.access_hash

                username = peer.username
                phone_number = peer.phone

                if peer.bot:
                    peer_type = "bot"
                else:
                    peer_type = "user"

                if access_hash is None:
                    is_min = True
                    continue

                if username is not None:
                    username = username.lower()
            elif isinstance(peer, (types.Chat, types.ChatForbidden)):
                peer_id = -peer.id
                access_hash = 0
                peer_type = "group"
            elif isinstance(peer, (types.Channel, types.ChannelForbidden)):
                peer_id = utils.get_channel_id(peer.id)
                access_hash = peer.access_hash

                username = getattr(peer, "username", None)

                if peer.broadcast:
                    peer_type = "channel"
                else:
                    peer_type = "supergroup"

                if access_hash is None:
                    is_min = True
                    continue

                if username is not None:
                    username = username.lower()
            else:
                continue

            parsed_peers.append((peer_id, access_hash, peer_type, username, phone_number))

        self.storage.update_peers(parsed_peers)

        return is_min

    async def download_worker(self):
        while True:
            packet = await self.download_queue.get()

            if packet is None:
                break

            temp_file_path = ""
            final_file_path = ""

            try:
                data, directory, file_name, done, progress, progress_args, path = packet

                temp_file_path = await self.get_file(
                    media_type=data.media_type,
                    dc_id=data.dc_id,
                    document_id=data.document_id,
                    access_hash=data.access_hash,
                    thumb_size=data.thumb_size,
                    peer_id=data.peer_id,
                    volume_id=data.volume_id,
                    local_id=data.local_id,
                    file_size=data.file_size,
                    is_big=data.is_big,
                    progress=progress,
                    progress_args=progress_args
                )

                if temp_file_path:
                    final_file_path = os.path.abspath(re.sub("\\\\", "/", os.path.join(directory, file_name)))
                    os.makedirs(directory, exist_ok=True)
                    shutil.move(temp_file_path, final_file_path)
            except Exception as e:
                log.error(e, exc_info=True)

                try:
                    os.remove(temp_file_path)
                except OSError:
                    pass
            else:
                # TODO: "" or None for faulty download, which is better?
                # os.path methods return "" in case something does not exist, I prefer this.
                # For now let's keep None
                path[0] = final_file_path or None
            finally:
                done.set()

    async def updates_worker(self):
        while True:
            updates = await self.updates_queue.get()

            if updates is None:
                break

            try:
                if isinstance(updates, (types.Update, types.UpdatesCombined)):
                    is_min = self.fetch_peers(updates.users) or self.fetch_peers(updates.chats)

                    users = {u.id: u for u in updates.users}
                    chats = {c.id: c for c in updates.chats}

                    for update in updates.updates:
                        channel_id = getattr(
                            getattr(
                                getattr(
                                    update, "message", None
                                ), "to_id", None
                            ), "channel_id", None
                        ) or getattr(update, "channel_id", None)

                        pts = getattr(update, "pts", None)
                        pts_count = getattr(update, "pts_count", None)

                        if isinstance(update, types.UpdateChannelTooLong):
                            log.warning(update)

                        if isinstance(update, types.UpdateNewChannelMessage) and is_min:
                            message = update.message

                            if not isinstance(message, types.MessageEmpty):
                                try:
                                    diff = await self.send(
                                        functions.updates.GetChannelDifference(
<<<<<<< HEAD
                                            channel=await self.resolve_peer(int("-100" + str(channel_id))),
=======
                                            channel=self.resolve_peer(utils.get_channel_id(channel_id)),
>>>>>>> 64939e52
                                            filter=types.ChannelMessagesFilter(
                                                ranges=[types.MessageRange(
                                                    min_id=update.message.id,
                                                    max_id=update.message.id
                                                )]
                                            ),
                                            pts=pts - pts_count,
                                            limit=pts
                                        )
                                    )
                                except ChannelPrivate:
                                    pass
                                else:
                                    if not isinstance(diff, types.updates.ChannelDifferenceEmpty):
                                        users.update({u.id: u for u in diff.users})
                                        chats.update({c.id: c for c in diff.chats})

                        self.dispatcher.updates_queue.put_nowait((update, users, chats))
                elif isinstance(updates, (types.UpdateShortMessage, types.UpdateShortChatMessage)):
                    diff = await self.send(
                        functions.updates.GetDifference(
                            pts=updates.pts - updates.pts_count,
                            date=updates.date,
                            qts=-1
                        )
                    )

                    if diff.new_messages:
                        self.dispatcher.updates_queue.put_nowait((
                            types.UpdateNewMessage(
                                message=diff.new_messages[0],
                                pts=updates.pts,
                                pts_count=updates.pts_count
                            ),
                            {u.id: u for u in diff.users},
                            {c.id: c for c in diff.chats}
                        ))
                    else:
                        self.dispatcher.updates_queue.put_nowait((diff.other_updates[0], {}, {}))
                elif isinstance(updates, types.UpdateShort):
                    self.dispatcher.updates_queue.put_nowait((updates.update, {}, {}))
                elif isinstance(updates, types.UpdatesTooLong):
                    log.warning(updates)
            except Exception as e:
                log.error(e, exc_info=True)

    async def send(self,
                   data: TLObject,
                   retries: int = Session.MAX_RETRIES,
                   timeout: float = Session.WAIT_TIMEOUT):
        """Send raw Telegram queries.

        This method makes it possible to manually call every single Telegram API method in a low-level manner.
        Available functions are listed in the :obj:`functions <pyrogram.api.functions>` package and may accept compound
        data types from :obj:`types <pyrogram.api.types>` as well as bare types such as ``int``, ``str``, etc...

        .. note::

            This is a utility method intended to be used **only** when working with raw
            :obj:`functions <pyrogram.api.functions>` (i.e: a Telegram API method you wish to use which is not
            available yet in the Client class as an easy-to-use method).

        Parameters:
            data (``RawFunction``):
                The API Schema function filled with proper arguments.

            retries (``int``):
                Number of retries.

            timeout (``float``):
                Timeout in seconds.

        Returns:
            ``RawType``: The raw type response generated by the query.

        Raises:
            RPCError: In case of a Telegram RPC error.
        """
        if not self.is_started:
            raise ConnectionError("Client has not been started")

        if self.no_updates:
            data = functions.InvokeWithoutUpdates(query=data)

        if self.takeout_id:
            data = functions.InvokeWithTakeout(takeout_id=self.takeout_id, query=data)

        r = await self.session.send(data, retries, timeout)

        self.fetch_peers(getattr(r, "users", []))
        self.fetch_peers(getattr(r, "chats", []))

        return r

    def load_config(self):
        parser = ConfigParser()
        parser.read(str(self.config_file))

        if self.api_id and self.api_hash:
            pass
        else:
            if parser.has_section("pyrogram"):
                self.api_id = parser.getint("pyrogram", "api_id")
                self.api_hash = parser.get("pyrogram", "api_hash")
            else:
                raise AttributeError(
                    "No API Key found. "
                    "More info: https://docs.pyrogram.org/intro/setup#configuration"
                )

        for option in ["app_version", "device_model", "system_version", "lang_code"]:
            if getattr(self, option):
                pass
            else:
                if parser.has_section("pyrogram"):
                    setattr(self, option, parser.get(
                        "pyrogram",
                        option,
                        fallback=getattr(Client, option.upper())
                    ))
                else:
                    setattr(self, option, getattr(Client, option.upper()))

        if self._proxy:
            self._proxy["enabled"] = bool(self._proxy.get("enabled", True))
        else:
            self._proxy = {}

            if parser.has_section("proxy"):
                self._proxy["enabled"] = parser.getboolean("proxy", "enabled", fallback=True)
                self._proxy["hostname"] = parser.get("proxy", "hostname")
                self._proxy["port"] = parser.getint("proxy", "port")
                self._proxy["username"] = parser.get("proxy", "username", fallback=None) or None
                self._proxy["password"] = parser.get("proxy", "password", fallback=None) or None

        if self.plugins:
            self.plugins = {
                "enabled": bool(self.plugins.get("enabled", True)),
                "root": self.plugins.get("root", None),
                "include": self.plugins.get("include", []),
                "exclude": self.plugins.get("exclude", [])
            }
        else:
            try:
                section = parser["plugins"]

                self.plugins = {
                    "enabled": section.getboolean("enabled", True),
                    "root": section.get("root", None),
                    "include": section.get("include", []),
                    "exclude": section.get("exclude", [])
                }

                include = self.plugins["include"]
                exclude = self.plugins["exclude"]

                if include:
                    self.plugins["include"] = include.strip().split("\n")

                if exclude:
                    self.plugins["exclude"] = exclude.strip().split("\n")

            except KeyError:
                self.plugins = None

    async def load_session(self):
        self.storage.open()

        session_empty = any([
            self.storage.test_mode is None,
            self.storage.auth_key is None,
            self.storage.user_id is None,
            self.storage.is_bot is None
        ])

        if session_empty:
            self.storage.dc_id = 4
            self.storage.date = 0

            self.storage.test_mode = self.test_mode
            self.storage.auth_key = await Auth(self, self.storage.dc_id).create()
            self.storage.user_id = None
            self.storage.is_bot = None

    def load_plugins(self):
        if self.plugins:
            plugins = self.plugins.copy()

            for option in ["include", "exclude"]:
                if plugins[option]:
                    plugins[option] = [
                        (i.split()[0], i.split()[1:] or None)
                        for i in self.plugins[option]
                    ]
        else:
            return

        if plugins.get("enabled", False):
            root = plugins["root"]
            include = plugins["include"]
            exclude = plugins["exclude"]

            count = 0

            if not include:
                for path in sorted(Path(root).rglob("*.py")):
                    module_path = '.'.join(path.parent.parts + (path.stem,))
                    module = import_module(module_path)

                    for name in vars(module).keys():
                        # noinspection PyBroadException
                        try:
                            handler, group = getattr(module, name).handler

                            if isinstance(handler, Handler) and isinstance(group, int):
                                self.add_handler(handler, group)

                                log.info('[{}] [LOAD] {}("{}") in group {} from "{}"'.format(
                                    self.session_name, type(handler).__name__, name, group, module_path))

                                count += 1
                        except Exception:
                            pass
            else:
                for path, handlers in include:
                    module_path = root + "." + path
                    warn_non_existent_functions = True

                    try:
                        module = import_module(module_path)
                    except ImportError:
                        log.warning('[{}] [LOAD] Ignoring non-existent module "{}"'.format(
                            self.session_name, module_path))
                        continue

                    if "__path__" in dir(module):
                        log.warning('[{}] [LOAD] Ignoring namespace "{}"'.format(
                            self.session_name, module_path))
                        continue

                    if handlers is None:
                        handlers = vars(module).keys()
                        warn_non_existent_functions = False

                    for name in handlers:
                        # noinspection PyBroadException
                        try:
                            handler, group = getattr(module, name).handler

                            if isinstance(handler, Handler) and isinstance(group, int):
                                self.add_handler(handler, group)

                                log.info('[{}] [LOAD] {}("{}") in group {} from "{}"'.format(
                                    self.session_name, type(handler).__name__, name, group, module_path))

                                count += 1
                        except Exception:
                            if warn_non_existent_functions:
                                log.warning('[{}] [LOAD] Ignoring non-existent function "{}" from "{}"'.format(
                                    self.session_name, name, module_path))

            if exclude:
                for path, handlers in exclude:
                    module_path = root + "." + path
                    warn_non_existent_functions = True

                    try:
                        module = import_module(module_path)
                    except ImportError:
                        log.warning('[{}] [UNLOAD] Ignoring non-existent module "{}"'.format(
                            self.session_name, module_path))
                        continue

                    if "__path__" in dir(module):
                        log.warning('[{}] [UNLOAD] Ignoring namespace "{}"'.format(
                            self.session_name, module_path))
                        continue

                    if handlers is None:
                        handlers = vars(module).keys()
                        warn_non_existent_functions = False

                    for name in handlers:
                        # noinspection PyBroadException
                        try:
                            handler, group = getattr(module, name).handler

                            if isinstance(handler, Handler) and isinstance(group, int):
                                self.remove_handler(handler, group)

                                log.info('[{}] [UNLOAD] {}("{}") from group {} in "{}"'.format(
                                    self.session_name, type(handler).__name__, name, group, module_path))

                                count -= 1
                        except Exception:
                            if warn_non_existent_functions:
                                log.warning('[{}] [UNLOAD] Ignoring non-existent function "{}" from "{}"'.format(
                                    self.session_name, name, module_path))

            if count > 0:
                log.warning('[{}] Successfully loaded {} plugin{} from "{}"'.format(
                    self.session_name, count, "s" if count > 1 else "", root))
            else:
                log.warning('[{}] No plugin loaded from "{}"'.format(
                    self.session_name, root))

    async def get_initial_dialogs_chunk(self, offset_date: int = 0):
        while True:
            try:
                r = await self.send(
                    functions.messages.GetDialogs(
                        offset_date=offset_date,
                        offset_id=0,
                        offset_peer=types.InputPeerEmpty(),
                        limit=self.DIALOGS_AT_ONCE,
                        hash=0,
                        exclude_pinned=True
                    )
                )
            except FloodWait as e:
                log.warning("get_dialogs flood: waiting {} seconds".format(e.x))
                await asyncio.sleep(e.x)
            else:
                log.info("Total peers: {}".format(self.storage.peers_count))
                return r

    async def get_initial_dialogs(self):
        await self.send(functions.messages.GetPinnedDialogs(folder_id=0))

        dialogs = await self.get_initial_dialogs_chunk()
        offset_date = utils.get_offset_date(dialogs)

        while len(dialogs.dialogs) == self.DIALOGS_AT_ONCE:
            dialogs = await self.get_initial_dialogs_chunk(offset_date)
            offset_date = utils.get_offset_date(dialogs)

        await self.get_initial_dialogs_chunk()

    async def resolve_peer(self,
                           peer_id: Union[int, str]):
        """Get the InputPeer of a known peer id.
        Useful whenever an InputPeer type is required.

        .. note::

            This is a utility method intended to be used **only** when working with raw
            :obj:`functions <pyrogram.api.functions>` (i.e: a Telegram API method you wish to use which is not
            available yet in the Client class as an easy-to-use method).

        Parameters:
            peer_id (``int`` | ``str``):
                The peer id you want to extract the InputPeer from.
                Can be a direct id (int), a username (str) or a phone number (str).

        Returns:
            ``InputPeer``: On success, the resolved peer id is returned in form of an InputPeer object.

        Raises:
            RPCError: In case of a Telegram RPC error.
            KeyError: In case the peer doesn't exist in the internal database.
        """
        try:
            return self.storage.get_peer_by_id(peer_id)
        except KeyError:
            if type(peer_id) is str:
                if peer_id in ("self", "me"):
                    return types.InputPeerSelf()

                peer_id = re.sub(r"[@+\s]", "", peer_id.lower())

                try:
                    int(peer_id)
                except ValueError:
                    try:
                        return self.storage.get_peer_by_username(peer_id)
                    except KeyError:
                        await self.send(functions.contacts.ResolveUsername(username=peer_id
                                                                           )
                                        )

                        return self.storage.get_peer_by_username(peer_id)
                else:
                    try:
                        return self.storage.get_peer_by_phone_number(peer_id)
                    except KeyError:
                        raise PeerIdInvalid

            peer_type = utils.get_type(peer_id)

            if peer_type == "user":
                self.fetch_peers(
                    await self.send(
                        functions.users.GetUsers(
                            id=[
                                types.InputUser(
                                    user_id=peer_id,
                                    access_hash=0
                                )
                            ]
                        )
                    )
                )
            elif peer_type == "chat":
                self.send(
                    functions.messages.GetChats(
                        id=[-peer_id]
                    )
                )
            else:
<<<<<<< HEAD
                if str(peer_id).startswith("-100"):
                    await self.send(
                        functions.channels.GetChannels(
                            id=[types.InputChannel(
                                channel_id=int(str(peer_id)[4:]),
                                access_hash=0
                            )]
                        )
                    )
                else:
                    await self.send(
                        functions.messages.GetChats(
                            id=[-peer_id]
                        )
=======
                self.send(
                    functions.channels.GetChannels(
                        id=[
                            types.InputChannel(
                                channel_id=utils.get_channel_id(peer_id),
                                access_hash=0
                            )
                        ]
>>>>>>> 64939e52
                    )
                )

            try:
                return self.storage.get_peer_by_id(peer_id)
            except KeyError:
                raise PeerIdInvalid

    async def save_file(self,
                        path: str,
                        file_id: int = None,
                        file_part: int = 0,
                        progress: callable = None,
                        progress_args: tuple = ()
                        ):
        """Upload a file onto Telegram servers, without actually sending the message to anyone.
        Useful whenever an InputFile type is required.

        .. note::

            This is a utility method intended to be used **only** when working with raw
            :obj:`functions <pyrogram.api.functions>` (i.e: a Telegram API method you wish to use which is not
            available yet in the Client class as an easy-to-use method).

        Parameters:
            path (``str``):
                The path of the file you want to upload that exists on your local machine.

            file_id (``int``, *optional*):
                In case a file part expired, pass the file_id and the file_part to retry uploading that specific chunk.

            file_part (``int``, *optional*):
                In case a file part expired, pass the file_id and the file_part to retry uploading that specific chunk.

            progress (``callable``, *optional*):
                Pass a callback function to view the file transmission progress.
                The function must take *(current, total)* as positional arguments (look at Other Parameters below for a
                detailed description) and will be called back each time a new file chunk has been successfully
                transmitted.

            progress_args (``tuple``, *optional*):
                Extra custom arguments for the progress callback function.
                You can pass anything you need to be available in the progress callback scope; for example, a Message
                object or a Client instance in order to edit the message with the updated progress status.

        Other Parameters:
            current (``int``):
                The amount of bytes transmitted so far.

            total (``int``):
                The total size of the file.

            *args (``tuple``, *optional*):
                Extra custom arguments as defined in the *progress_args* parameter.
                You can either keep *\*args* or add every single extra argument in your function signature.

        Returns:
            ``InputFile``: On success, the uploaded file is returned in form of an InputFile object.

        Raises:
            RPCError: In case of a Telegram RPC error.
        """

        async def worker(session):
            while True:
                data = await queue.get()

                if data is None:
                    return

                try:
                    await asyncio.ensure_future(session.send(data))
                except Exception as e:
                    log.error(e)

        part_size = 512 * 1024
        file_size = os.path.getsize(path)

        if file_size == 0:
            raise ValueError("File size equals to 0 B")

        if file_size > 1500 * 1024 * 1024:
            raise ValueError("Telegram doesn't support uploading files bigger than 1500 MiB")

        file_total_parts = int(math.ceil(file_size / part_size))
        is_big = file_size > 10 * 1024 * 1024
        pool_size = 3 if is_big else 1
        workers_count = 4 if is_big else 1
        is_missing_part = file_id is not None
        file_id = file_id or self.rnd_id()
        md5_sum = md5() if not is_big and not is_missing_part else None
        pool = [Session(self, self.storage.dc_id, self.storage.auth_key, is_media=True) for _ in range(pool_size)]
        workers = [asyncio.ensure_future(worker(session)) for session in pool for _ in range(workers_count)]
        queue = asyncio.Queue(16)

        try:
            for session in pool:
                await session.start()

            with open(path, "rb") as f:
                f.seek(part_size * file_part)

                while True:
                    chunk = f.read(part_size)

                    if not chunk:
                        if not is_big:
                            md5_sum = "".join([hex(i)[2:].zfill(2) for i in md5_sum.digest()])
                        break

                    if is_big:
                        rpc = functions.upload.SaveBigFilePart(
                            file_id=file_id,
                            file_part=file_part,
                            file_total_parts=file_total_parts,
                            bytes=chunk
                        )
                    else:
                        rpc = functions.upload.SaveFilePart(
                            file_id=file_id,
                            file_part=file_part,
                            bytes=chunk
                        )

                    await queue.put(rpc)

                    if is_missing_part:
                        return

                    if not is_big:
                        md5_sum.update(chunk)

                    file_part += 1

                    if progress:
                        await progress(self, min(file_part * part_size, file_size), file_size, *progress_args)
        except Client.StopTransmission:
            raise
        except Exception as e:
            log.error(e, exc_info=True)
        else:
            if is_big:
                return types.InputFileBig(
                    id=file_id,
                    parts=file_total_parts,
                    name=os.path.basename(path),

                )
            else:
                return types.InputFile(
                    id=file_id,
                    parts=file_total_parts,
                    name=os.path.basename(path),
                    md5_checksum=md5_sum
                )
        finally:
            for _ in workers:
                await queue.put(None)

            await asyncio.gather(*workers)

            for session in pool:
                await session.stop()

    async def get_file(self, media_type: int,
                       dc_id: int,
                       document_id: int,
                       access_hash: int,
                       thumb_size: str,
                       peer_id: int,
                       volume_id: int,
                       local_id: int,
                       file_size: int,

                       is_big: bool,
                       progress: callable,
                       progress_args: tuple = ()) -> str:
        async with self.media_sessions_lock:
            session = self.media_sessions.get(dc_id, None)

            if session is None:
                if dc_id != self.storage.dc_id:
                    exported_auth = await self.send(
                        functions.auth.ExportAuthorization(
                            dc_id=dc_id
                        )
                    )

                    session = Session(
                        self,
                        dc_id,
                        await Auth(self, dc_id).create(), is_media=True)

                    await session.start()

                    self.media_sessions[dc_id] = session

                    await session.send(
                        functions.auth.ImportAuthorization(
                            id=exported_auth.id,
                            bytes=exported_auth.bytes
                        )
                    )
                else:
                    session = Session(self, dc_id, self.storage.auth_key, is_media=True)

                    await session.start()

                    self.media_sessions[dc_id] = session

        if media_type == 1:
            location = types.InputPeerPhotoFileLocation(
                peer=self.resolve_peer(peer_id),
                volume_id=volume_id,
                local_id=local_id,
                big=is_big or None
            )
        elif media_type in (0, 2):
            location = types.InputPhotoFileLocation(
                id=document_id,
                access_hash=access_hash,
                file_reference=b"",
                thumb_size=thumb_size
            )
        elif media_type == 14:
            location = types.InputDocumentFileLocation(
                id=document_id,
                access_hash=access_hash,
                file_reference=b"",
                thumb_size=thumb_size
            )
        else:
            location = types.InputDocumentFileLocation(
                id=document_id,
                access_hash=access_hash,
                file_reference=b"",
                thumb_size=""
            )

        limit = 1024 * 1024
        offset = 0
        file_name = ""

        try:
            r = await session.send(
                functions.upload.GetFile(
                    location=location,
                    offset=offset,
                    limit=limit
                )
            )

            if isinstance(r, types.upload.File):
                with tempfile.NamedTemporaryFile("wb", delete=False) as f:
                    file_name = f.name

                    while True:
                        chunk = r.bytes

                        if not chunk:
                            break

                        f.write(chunk)

                        offset += limit

                        if progress:
                            await progress(
                                self,
                                min(offset, file_size)
                                if file_size != 0
                                else offset,
                                file_size,
                                *progress_args
                            )

                        r = await session.send(
                            functions.upload.GetFile(
                                location=location,
                                offset=offset,
                                limit=limit
                            )
                        )

            elif isinstance(r, types.upload.FileCdnRedirect):
                async with self.media_sessions_lock:
                    cdn_session = self.media_sessions.get(r.dc_id, None)

                    if cdn_session is None:
                        cdn_session = Session(
                            self,
                            r.dc_id,
                            await Auth(self, r.dc_id).create(), is_media=True, is_cdn=True)

                        await cdn_session.start()

                        self.media_sessions[r.dc_id] = cdn_session

                try:
                    with tempfile.NamedTemporaryFile("wb", delete=False) as f:
                        file_name = f.name

                        while True:
                            r2 = await cdn_session.send(
                                functions.upload.GetCdnFile(
                                    file_token=r.file_token,
                                    offset=offset,
                                    limit=limit
                                )
                            )

                            if isinstance(r2, types.upload.CdnFileReuploadNeeded):
                                try:
                                    await session.send(
                                        functions.upload.ReuploadCdnFile(
                                            file_token=r.file_token,
                                            request_token=r2.request_token
                                        )
                                    )
                                except VolumeLocNotFound:
                                    break
                                else:
                                    continue

                            chunk = r2.bytes

                            # https://core.telegram.org/cdn#decrypting-files
                            decrypted_chunk = AES.ctr256_decrypt(
                                chunk,
                                r.encryption_key,
                                bytearray(
                                    r.encryption_iv[:-4]
                                    + (offset // 16).to_bytes(4, "big")
                                )
                            )

                            hashes = await session.send(
                                functions.upload.GetCdnFileHashes(
                                    file_token=r.file_token,
                                    offset=offset
                                )
                            )

                            # https://core.telegram.org/cdn#verifying-files
                            for i, h in enumerate(hashes):
                                cdn_chunk = decrypted_chunk[h.limit * i: h.limit * (i + 1)]
                                assert h.hash == sha256(cdn_chunk).digest(), "Invalid CDN hash part {}".format(i)

                            f.write(decrypted_chunk)

                            offset += limit

                            if progress:
                                await progress(
                                    self,
                                    min(offset, file_size)
                                    if file_size != 0
                                    else offset,
                                    file_size,
                                    *progress_args
                                )

                            if len(chunk) < limit:
                                break
                except Exception as e:
                    raise e
        except Exception as e:
            if not isinstance(e, Client.StopTransmission):
                log.error(e, exc_info=True)

            try:
                os.remove(file_name)
            except OSError:
                pass

            return ""
        else:
            return file_name

    def guess_mime_type(self, filename: str):
        extension = os.path.splitext(filename)[1]
        return self.extensions_to_mime_types.get(extension)

    def guess_extension(self, mime_type: str):
        extensions = self.mime_types_to_extensions.get(mime_type)

        if extensions:
            return extensions.split(" ")[0]<|MERGE_RESOLUTION|>--- conflicted
+++ resolved
@@ -1139,11 +1139,7 @@
                                 try:
                                     diff = await self.send(
                                         functions.updates.GetChannelDifference(
-<<<<<<< HEAD
-                                            channel=await self.resolve_peer(int("-100" + str(channel_id))),
-=======
-                                            channel=self.resolve_peer(utils.get_channel_id(channel_id)),
->>>>>>> 64939e52
+                                            channel=await self.resolve_peer(utils.get_channel_id(channel_id)),
                                             filter=types.ChannelMessagesFilter(
                                                 ranges=[types.MessageRange(
                                                     min_id=update.message.id,
@@ -1547,29 +1543,13 @@
                     )
                 )
             elif peer_type == "chat":
-                self.send(
+                await self.send(
                     functions.messages.GetChats(
                         id=[-peer_id]
                     )
                 )
             else:
-<<<<<<< HEAD
-                if str(peer_id).startswith("-100"):
-                    await self.send(
-                        functions.channels.GetChannels(
-                            id=[types.InputChannel(
-                                channel_id=int(str(peer_id)[4:]),
-                                access_hash=0
-                            )]
-                        )
-                    )
-                else:
-                    await self.send(
-                        functions.messages.GetChats(
-                            id=[-peer_id]
-                        )
-=======
-                self.send(
+                await self.send(
                     functions.channels.GetChannels(
                         id=[
                             types.InputChannel(
@@ -1577,7 +1557,6 @@
                                 access_hash=0
                             )
                         ]
->>>>>>> 64939e52
                     )
                 )
 
