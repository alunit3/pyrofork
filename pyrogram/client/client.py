--- conflicted
+++ resolved
@@ -217,31 +217,18 @@
 
         self.session.start()
         self.is_started = True
-        
+
         try:
             if self.user_id is None:
-                if self.token is None:
+                if self.bot_token is None:
                     self.authorize_user()
                 else:
                     self.authorize_bot()
 
-<<<<<<< HEAD
-        if self.user_id is None:
+                self.save_session()
+
             if self.bot_token is None:
-                self.authorize_user()
-            else:
-                self.authorize_bot()
-
-            self.save_session()
-
-        if self.bot_token is None:
-            now = time.time()
-=======
-                self.save_session()
-
-            if self.token is None:
                 now = time.time()
->>>>>>> c75a4f18
 
                 if abs(now - self.date) > Client.OFFLINE_SLEEP:
                     self.peers_by_username = {}
