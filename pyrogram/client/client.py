# Pyrogram - Telegram MTProto API Client Library for Python
# Copyright (C) 2017-2019 Dan Tès <https://github.com/delivrance>
#
# This file is part of Pyrogram.
#
# Pyrogram is free software: you can redistribute it and/or modify
# it under the terms of the GNU Lesser General Public License as published
# by the Free Software Foundation, either version 3 of the License, or
# (at your option) any later version.
#
# Pyrogram is distributed in the hope that it will be useful,
# but WITHOUT ANY WARRANTY; without even the implied warranty of
# MERCHANTABILITY or FITNESS FOR A PARTICULAR PURPOSE.  See the
# GNU Lesser General Public License for more details.
#
# You should have received a copy of the GNU Lesser General Public License
# along with Pyrogram.  If not, see <http://www.gnu.org/licenses/>.

import asyncio
import logging
import math
import mimetypes
import os
import re
import shutil
import tempfile
import time
from configparser import ConfigParser
from hashlib import sha256, md5
from importlib import import_module
from pathlib import Path
from signal import signal, SIGINT, SIGTERM, SIGABRT
from typing import Union, List

from pyrogram.api import functions, types
from pyrogram.api.core import TLObject
from pyrogram.client.handlers import DisconnectHandler
from pyrogram.client.handlers.handler import Handler
from pyrogram.client.methods.password.utils import compute_check
from pyrogram.crypto import AES
from pyrogram.errors import (
    PhoneMigrate, NetworkMigrate, PhoneNumberInvalid,
    PhoneNumberUnoccupied, PhoneCodeInvalid, PhoneCodeHashEmpty,
    PhoneCodeExpired, PhoneCodeEmpty, SessionPasswordNeeded,
    PasswordHashInvalid, FloodWait, PeerIdInvalid, FirstnameInvalid, PhoneNumberBanned,
    VolumeLocNotFound, UserMigrate, ChannelPrivate, PhoneNumberOccupied,
    PasswordRecoveryNa, PasswordEmpty, AuthBytesInvalid
)
from pyrogram.session import Auth, Session
from .ext import utils, Syncer, BaseClient, Dispatcher
from .ext.utils import ainput
from .methods import Methods
from .storage import Storage, FileStorage, MemoryStorage

log = logging.getLogger(__name__)


class Client(Methods, BaseClient):
    """Pyrogram Client, the main means for interacting with Telegram.

    Parameters:
        session_name (``str``):
            Pass a string of your choice to give a name to the client session, e.g.: "*my_account*". This name will be
            used to save a file on disk that stores details needed to reconnect without asking again for credentials.
            Alternatively, if you don't want a file to be saved on disk, pass the special name "**:memory:**" to start
            an in-memory session that will be discarded as soon as you stop the Client. In order to reconnect again
            using a memory storage without having to login again, you can use
            :meth:`~pyrogram.Client.export_session_string` before stopping the client to get a session string you can
            pass here as argument.

        api_id (``int``, *optional*):
            The *api_id* part of your Telegram API Key, as integer. E.g.: 12345
            This is an alternative way to pass it if you don't want to use the *config.ini* file.

        api_hash (``str``, *optional*):
            The *api_hash* part of your Telegram API Key, as string. E.g.: "0123456789abcdef0123456789abcdef".
            This is an alternative way to pass it if you don't want to use the *config.ini* file.

        app_version (``str``, *optional*):
            Application version. Defaults to "Pyrogram X.Y.Z"
            This is an alternative way to set it if you don't want to use the *config.ini* file.

        device_model (``str``, *optional*):
            Device model. Defaults to *platform.python_implementation() + " " + platform.python_version()*
            This is an alternative way to set it if you don't want to use the *config.ini* file.

        system_version (``str``, *optional*):
            Operating System version. Defaults to *platform.system() + " " + platform.release()*
            This is an alternative way to set it if you don't want to use the *config.ini* file.

        lang_code (``str``, *optional*):
            Code of the language used on the client, in ISO 639-1 standard. Defaults to "en".
            This is an alternative way to set it if you don't want to use the *config.ini* file.

        ipv6 (``bool``, *optional*):
            Pass True to connect to Telegram using IPv6.
            Defaults to False (IPv4).

        proxy (``dict``, *optional*):
            Your SOCKS5 Proxy settings as dict,
            e.g.: *dict(hostname="11.22.33.44", port=1080, username="user", password="pass")*.
            *username* and *password* can be omitted if your proxy doesn't require authorization.
            This is an alternative way to setup a proxy if you don't want to use the *config.ini* file.

        test_mode (``bool``, *optional*):
            Enable or disable login to the test servers. Defaults to False.
            Only applicable for new sessions and will be ignored in case previously
            created sessions are loaded.

        bot_token (``str``, *optional*):
            Pass your Bot API token to create a bot session, e.g.: "123456:ABC-DEF1234ghIkl-zyx57W2v1u123ew11"
            Only applicable for new sessions.
            This is an alternative way to set it if you don't want to use the *config.ini* file.

        phone_number (``str`` | ``callable``, *optional*):
            Pass your phone number as string (with your Country Code prefix included) to avoid entering it manually.
            Or pass a callback function which accepts no arguments and must return the correct phone number as string
            (e.g., "391234567890").
            Only applicable for new sessions.

        phone_code (``str`` | ``callable``, *optional*):
            Pass the phone code as string (for test numbers only) to avoid entering it manually. Or pass a callback
            function which accepts a single positional argument *(phone_number)* and must return the correct phone code
            as string (e.g., "12345").
            Only applicable for new sessions.

        password (``str``, *optional*):
            Pass your Two-Step Verification password as string (if you have one) to avoid entering it manually.
            Or pass a callback function which accepts a single positional argument *(password_hint)* and must return
            the correct password as string (e.g., "password").
            Only applicable for new sessions.

        recovery_code (``callable``, *optional*):
            Pass a callback function which accepts a single positional argument *(email_pattern)* and must return the
            correct password recovery code as string (e.g., "987654").
            Only applicable for new sessions.

        force_sms (``str``, *optional*):
            Pass True to force Telegram sending the authorization code via SMS.
            Only applicable for new sessions.

        first_name (``str``, *optional*):
            Pass a First Name as string to avoid entering it manually. Or pass a callback function which accepts no
            arguments and must return the correct name as string (e.g., "Dan"). It will be used to automatically create
            a new Telegram account in case the phone number you passed is not registered yet.
            Only applicable for new sessions.

        last_name (``str``, *optional*):
            Same purpose as *first_name*; pass a Last Name to avoid entering it manually. It can
            be an empty string: "". Only applicable for new sessions.

        workers (``int``, *optional*):
            Number of maximum concurrent workers for handling incoming updates. Defaults to 4.

        workdir (``str``, *optional*):
            Define a custom working directory. The working directory is the location in your filesystem
            where Pyrogram will store your session files. Defaults to the parent directory of the main script.

        config_file (``str``, *optional*):
            Path of the configuration file. Defaults to ./config.ini

        plugins (``dict``, *optional*):
            Your Smart Plugins settings as dict, e.g.: *dict(root="plugins")*.
            This is an alternative way to setup plugins if you don't want to use the *config.ini* file.

        no_updates (``bool``, *optional*):
            Pass True to completely disable incoming updates for the current session.
            When updates are disabled your client can't receive any new message.
            Useful for batch programs that don't need to deal with updates.
            Defaults to False (updates enabled and always received).

        takeout (``bool``, *optional*):
            Pass True to let the client use a takeout session instead of a normal one, implies *no_updates=True*.
            Useful for exporting your Telegram data. Methods invoked inside a takeout session (such as get_history,
            download_media, ...) are less prone to throw FloodWait exceptions.
            Only available for users, bots will ignore this parameter.
            Defaults to False (normal session).

    Example:
        .. code-block:: python

            from pyrogram import Client

            app = Client("my_account")

            with app:
                app.send_message("me", "Hi!")

    """

    terms_of_service_displayed = False

    def __init__(
        self,
        session_name: Union[str, Storage],
        api_id: Union[int, str] = None,
        api_hash: str = None,
        app_version: str = None,
        device_model: str = None,
        system_version: str = None,
        lang_code: str = None,
        ipv6: bool = False,
        proxy: dict = None,
        test_mode: bool = False,
        bot_token: str = None,
        phone_number: str = None,
        phone_code: Union[str, callable] = None,
        password: str = None,
        recovery_code: callable = None,
        force_sms: bool = False,
        first_name: str = None,
        last_name: str = None,
        workers: int = BaseClient.WORKERS,
        workdir: str = BaseClient.WORKDIR,
        config_file: str = BaseClient.CONFIG_FILE,
        plugins: dict = None,
        no_updates: bool = None,
        takeout: bool = None
    ):
        super().__init__()

        self.session_name = session_name
        self.api_id = int(api_id) if api_id else None
        self.api_hash = api_hash
        self.app_version = app_version
        self.device_model = device_model
        self.system_version = system_version
        self.lang_code = lang_code
        self.ipv6 = ipv6
        # TODO: Make code consistent, use underscore for private/protected fields
        self._proxy = proxy
        self.test_mode = test_mode
        self.bot_token = bot_token
        self.phone_number = phone_number
        self.phone_code = phone_code
        self.password = password
        self.recovery_code = recovery_code
        self.force_sms = force_sms
        self.first_name = first_name
        self.last_name = last_name
        self.workers = workers
        self.workdir = Path(workdir)
        self.config_file = Path(config_file)
        self.plugins = plugins
        self.no_updates = no_updates
        self.takeout = takeout

        if isinstance(session_name, str):
            if session_name == ":memory:" or len(session_name) >= MemoryStorage.SESSION_STRING_SIZE:
                session_name = re.sub(r"[\n\s]+", "", session_name)
                self.storage = MemoryStorage(session_name)
            else:
                self.storage = FileStorage(session_name, self.workdir)
        elif isinstance(session_name, Storage):
            self.storage = session_name
        else:
            raise ValueError("Unknown storage engine")

        self.dispatcher = Dispatcher(self, workers)

    def __enter__(self):
        return self.start()

    def __exit__(self, *args):
        self.stop()

    async def __aenter__(self):
        return await self.start()

    async def __aexit__(self, *args):
        await self.stop()

    @property
    def proxy(self):
        return self._proxy

    @proxy.setter
    def proxy(self, value):
        if value is None:
            self._proxy = None
            return

        if self._proxy is None:
            self._proxy = {}

        self._proxy["enabled"] = bool(value.get("enabled", True))
        self._proxy.update(value)

    async def start(self):
        """Start the client.

        This method connects the client to Telegram and, in case of new sessions, automatically manages the full login
        process using an interactive prompt (by default).

        Has no parameters.

        Raises:
            ConnectionError: In case you try to start an already started client.

        Example:
            .. code-block:: python
                :emphasize-lines: 4

                from pyrogram import Client

                app = Client("my_account")
                app.start()

                ...  # Call API methods

                app.stop()
        """
        if self.is_started:
            raise ConnectionError("Client has already been started")

        self.load_config()
        await self.load_session()
        self.load_plugins()

        self.session = Session(self, self.storage.dc_id, self.storage.auth_key)

        await self.session.start()
        self.is_started = True

        try:
            if self.storage.user_id is None:
                if self.bot_token is None:
                    self.storage.is_bot = False
                    await self.authorize_user()
                else:
                    self.storage.is_bot = True
                    await self.authorize_bot()

            if not self.storage.is_bot:
                if self.takeout:
                    self.takeout_id = (await self.send(functions.account.InitTakeoutSession())).id
                    log.warning("Takeout session {} initiated".format(self.takeout_id))

                now = time.time()

                if abs(now - self.storage.date) > Client.OFFLINE_SLEEP:
                    await self.get_initial_dialogs()
                    await self.get_contacts()
                else:
                    await self.send(functions.messages.GetPinnedDialogs(folder_id=0))
                    await self.get_initial_dialogs_chunk()
            else:
                await self.send(functions.updates.GetState())
        except Exception as e:
            self.is_started = False
            await self.session.stop()
            raise e

        for _ in range(Client.UPDATES_WORKERS):
            self.updates_worker_tasks.append(
                asyncio.ensure_future(self.updates_worker())
            )

        log.info("Started {} UpdatesWorkerTasks".format(Client.UPDATES_WORKERS))

        for _ in range(Client.DOWNLOAD_WORKERS):
            self.download_worker_tasks.append(
                asyncio.ensure_future(self.download_worker())
            )

        log.info("Started {} DownloadWorkerTasks".format(Client.DOWNLOAD_WORKERS))

        await self.dispatcher.start()
        await Syncer.add(self)

        mimetypes.init()

        return self

    async def stop(self):
        """Stop the Client.

        This method disconnects the client from Telegram and stops the underlying tasks.

        Has no parameters.

        Raises:
            ConnectionError: In case you try to stop an already stopped client.

        Example:
            .. code-block:: python
                :emphasize-lines: 8

                from pyrogram import Client

                app = Client("my_account")
                app.start()

                ...  # Call API methods

                app.stop()
        """
        if not self.is_started:
            raise ConnectionError("Client is already stopped")

        if self.takeout_id:
            await self.send(functions.account.FinishTakeoutSession())
            log.warning("Takeout session {} finished".format(self.takeout_id))

        await Syncer.remove(self)
        await self.dispatcher.stop()

        for _ in range(Client.DOWNLOAD_WORKERS):
            self.download_queue.put_nowait(None)

        for task in self.download_worker_tasks:
            await task

        self.download_worker_tasks.clear()

        log.info("Stopped {} DownloadWorkerTasks".format(Client.DOWNLOAD_WORKERS))

        for _ in range(Client.UPDATES_WORKERS):
            self.updates_queue.put_nowait(None)

        for task in self.updates_worker_tasks:
            await task

        self.updates_worker_tasks.clear()

        log.info("Stopped {} UpdatesWorkerTasks".format(Client.UPDATES_WORKERS))

        for media_session in self.media_sessions.values():
            await media_session.stop()

        self.media_sessions.clear()

        self.is_started = False
        await self.session.stop()

        return self

    async def restart(self):
        """Restart the Client.

        This method will first call :meth:`~Client.stop` and then :meth:`~Client.start` in a row in order to restart
        a client using a single method.

        Has no parameters.

        Raises:
            ConnectionError: In case you try to restart a stopped Client.

        Example:
            .. code-block:: python
                :emphasize-lines: 8

                from pyrogram import Client

                app = Client("my_account")
                app.start()

                ...  # Call API methods

                app.restart()

                ...  # Call other API methods

                app.stop()
        """
        await self.stop()
        await self.start()

    @staticmethod
    async def idle(stop_signals: tuple = (SIGINT, SIGTERM, SIGABRT)):
        """Block the main script execution until a signal is received.

        This static method will run an infinite loop in order to block the main script execution and prevent it from
        exiting while having client(s) that are still running in the background.

        It is useful for event-driven application only, that are, applications which react upon incoming Telegram
        updates through handlers, rather than executing a set of methods sequentially.

        The way Pyrogram works, it will keep your handlers in a pool of worker threads, which are executed concurrently
        outside the main thread; calling idle() will ensure the client(s) will be kept alive by not letting the main
        script to end, until you decide to quit.

        Once a signal is received (e.g.: from CTRL+C) the inner infinite loop will break and your main script will
        continue. Don't forget to call :meth:`~Client.stop` for each running client before the script ends.

        Parameters:
            stop_signals (``tuple``, *optional*):
                Iterable containing signals the signal handler will listen to.
                Defaults to *(SIGINT, SIGTERM, SIGABRT)*.

        Example:
            .. code-block:: python
                :emphasize-lines: 13

                from pyrogram import Client

                app1 = Client("account1")
                app2 = Client("account2")
                app3 = Client("account3")

                ...  # Set handlers up

                app1.start()
                app2.start()
                app3.start()

                Client.idle()

                app1.stop()
                app2.stop()
                app3.stop()
        """

        def signal_handler(*args):
            log.info("Stop signal received ({}). Exiting...".format(args[0]))
            Client.is_idling = False

        for s in stop_signals:
            signal(s, signal_handler)

        Client.is_idling = True

        while Client.is_idling:
            await asyncio.sleep(1)

    def run(self, coroutine=None):
        """Start the client, idle the main script and finally stop the client.

        This is a convenience method that calls :meth:`~Client.start`, :meth:`~Client.idle` and :meth:`~Client.stop` in
        sequence. It makes running a client less verbose, but is not suitable in case you want to run more than one
        client in a single main script, since idle() will block after starting the own client.

        Has no parameters.

        Args:
            coroutine: (``Coroutine``, *optional*):
                Pass a coroutine to run it until is complete.

        Raises:
            ConnectionError: In case you try to run an already started client.

        Example:
            .. code-block:: python
                :emphasize-lines: 7

                from pyrogram import Client

                app = Client("my_account")

                ...  # Set handlers up

                app.run()
        """
        loop = asyncio.get_event_loop()
        run = loop.run_until_complete

        if coroutine is not None:
            run(coroutine)
        else:
            run(self.start())
            run(Client.idle())
            run(self.stop())

        loop.close()

    def add_handler(self, handler: Handler, group: int = 0):
        """Register an update handler.

        You can register multiple handlers, but at most one handler within a group will be used for a single update.
        To handle the same update more than once, register your handler using a different group id (lower group id
        == higher priority). This mechanism is explained in greater details at
        :doc:`More on Updates <../../topics/more-on-updates>`.

        Parameters:
            handler (``Handler``):
                The handler to be registered.

            group (``int``, *optional*):
                The group identifier, defaults to 0.

        Returns:
            ``tuple``: A tuple consisting of *(handler, group)*.

        Example:
            .. code-block:: python
                :emphasize-lines: 8

                from pyrogram import Client, MessageHandler

                def dump(client, message):
                    print(message)

                app = Client("my_account")

                app.add_handler(MessageHandler(dump))

                app.run()
        """
        if isinstance(handler, DisconnectHandler):
            self.disconnect_handler = handler.callback
        else:
            self.dispatcher.add_handler(handler, group)

        return handler, group

    def remove_handler(self, handler: Handler, group: int = 0):
        """Remove a previously-registered update handler.

        Make sure to provide the right group where the handler was added in. You can use the return value of the
        :meth:`~Client.add_handler` method, a tuple of *(handler, group)*, and pass it directly.

        Parameters:
            handler (``Handler``):
                The handler to be removed.

            group (``int``, *optional*):
                The group identifier, defaults to 0.

        Example:
            .. code-block:: python
                :emphasize-lines: 11

                from pyrogram import Client, MessageHandler

                def dump(client, message):
                    print(message)

                app = Client("my_account")

                handler = app.add_handler(MessageHandler(dump))

                # Starred expression to unpack (handler, group)
                app.remove_handler(*handler)

                app.run()
        """
        if isinstance(handler, DisconnectHandler):
            self.disconnect_handler = None
        else:
            self.dispatcher.remove_handler(handler, group)

    def stop_transmission(self):
        """Stop downloading or uploading a file.

        This method must be called inside a progress callback function in order to stop the transmission at the
        desired time. The progress callback is called every time a file chunk is uploaded/downloaded.

        Has no parameters.

        Example:
            .. code-block:: python
                :emphasize-lines: 9

                from pyrogram import Client

                app = Client("my_account")

                # Example to stop transmission once the upload progress reaches 50%
                # Useless in practice, but shows how to stop on command
                def progress(client, current, total):
                    if (current * 100 / total) > 50:
                        client.stop_transmission()

                with app:
                    app.send_document("me", "files.zip", progress=progress)
        """
        raise Client.StopTransmission

    def export_session_string(self):
        """Export the current authorized session as a serialized string.

        Session strings are useful for storing in-memory authorized sessions in a portable, serialized string.
        More detailed information about session strings can be found at the dedicated page of
        :doc:`Storage Engines <../../topics/storage-engines>`.

        Has no parameters.

        Returns:
            ``str``: The session serialized into a printable, url-safe string.

        Example:
            .. code-block:: python
                :emphasize-lines: 6

                from pyrogram import Client

                app = Client("my_account")

                with app:
                    print(app.export_session_string())
        """
        return self.storage.export_session_string()

    def set_parse_mode(self, parse_mode: Union[str, None] = "combined"):
        """Set the parse mode to be used globally by the client.

        When setting the parse mode with this method, all other methods having a *parse_mode* parameter will follow the
        global value by default. The default value *"combined"* enables both Markdown and HTML styles to be used and
        combined together.

        Parameters:
            parse_mode (``str``):
                The new parse mode, can be any of: *"combined"*, for the default combined mode. *"markdown"* or *"md"*
                to force Markdown-only styles. *"html"* to force HTML-only styles. *None* to disable the parser
                completely.

        Raises:
            ValueError: In case the provided *parse_mode* is not a valid parse mode.

        Example:
            .. code-block:: python
                :emphasize-lines: 10,14,18,22

                from pyrogram import Client

                app = Client("my_account")

                with app:
                    # Default combined mode: Markdown + HTML
                    app.send_message("haskell", "1. **markdown** and <i>html</i>")

                    # Force Markdown-only, HTML is disabled
                    app.set_parse_mode("markdown")
                    app.send_message("haskell", "2. **markdown** and <i>html</i>")

                    # Force HTML-only, Markdown is disabled
                    app.set_parse_mode("html")
                    app.send_message("haskell", "3. **markdown** and <i>html</i>")

                    # Disable the parser completely
                    app.set_parse_mode(None)
                    app.send_message("haskell", "4. **markdown** and <i>html</i>")

                    # Bring back the default combined mode
                    app.set_parse_mode()
                    app.send_message("haskell", "5. **markdown** and <i>html</i>")
        """

        if parse_mode not in self.PARSE_MODES:
            raise ValueError('parse_mode must be one of {} or None. Not "{}"'.format(
                ", ".join('"{}"'.format(m) for m in self.PARSE_MODES[:-1]),
                parse_mode
            ))

        self.parse_mode = parse_mode

    async def authorize_bot(self):
        try:
            r = await self.send(
                functions.auth.ImportBotAuthorization(
                    flags=0,
                    api_id=self.api_id,
                    api_hash=self.api_hash,
                    bot_auth_token=self.bot_token
                )
            )
        except UserMigrate as e:
            await self.session.stop()

            self.storage.dc_id = e.x
            self.storage.auth_key = await Auth(self, self.storage.dc_id).create()
            self.session = Session(self, self.storage.dc_id, self.storage.auth_key)

            await self.session.start()
            await self.authorize_bot()
        else:
            self.storage.user_id = r.user.id

            print("Logged in successfully as @{}".format(r.user.username))

    async def authorize_user(self):
        phone_number_invalid_raises = self.phone_number is not None
        phone_code_invalid_raises = self.phone_code is not None
        password_invalid_raises = self.password is not None
        first_name_invalid_raises = self.first_name is not None

        async def default_phone_number_callback():
            while True:
                phone_number = await ainput("Enter phone number: ")
                confirm = await ainput("Is \"{}\" correct? (y/n): ".format(phone_number))

                if confirm in ("y", "1"):
                    return phone_number
                elif confirm in ("n", "2"):
                    continue

        while True:
            self.phone_number = (
                await default_phone_number_callback() if self.phone_number is None
                else str(await self.phone_number()) if callable(self.phone_number)
                else str(self.phone_number)
            )

            self.phone_number = self.phone_number.strip("+")

            try:
                r = await self.send(
                    functions.auth.SendCode(
                        phone_number=self.phone_number,
                        api_id=self.api_id,
                        api_hash=self.api_hash,
                        settings=types.CodeSettings()
                    )
                )
            except (PhoneMigrate, NetworkMigrate) as e:
                await self.session.stop()

                self.storage.dc_id = e.x
                self.storage.auth_key = await Auth(self, self.storage.dc_id).create()

                self.session = Session(self, self.storage.dc_id, self.storage.auth_key)

                await self.session.start()
            except (PhoneNumberInvalid, PhoneNumberBanned) as e:
                if phone_number_invalid_raises:
                    raise
                else:
                    print(e.MESSAGE)
                    self.phone_number = None
            except FloodWait as e:
                if phone_number_invalid_raises:
                    raise
                else:
                    print(e.MESSAGE.format(x=e.x))
                    await asyncio.sleep(e.x)
            except Exception as e:
                log.error(e, exc_info=True)
                raise
            else:
                break

        phone_registered = r.phone_registered
        phone_code_hash = r.phone_code_hash
        terms_of_service = r.terms_of_service

        if terms_of_service and not Client.terms_of_service_displayed:
            print("\n" + terms_of_service.text + "\n")
            Client.terms_of_service_displayed = True

        if self.force_sms:
            await self.send(
                functions.auth.ResendCode(
                    phone_number=self.phone_number,
                    phone_code_hash=phone_code_hash
                )
            )

        while True:
            if not phone_registered:
                self.first_name = (
                    await ainput("First name: ") if self.first_name is None
                    else str(await self.first_name()) if callable(self.first_name)
                    else str(self.first_name)
                )

                self.last_name = (
                    await ainput("Last name: ") if self.last_name is None
                    else str(await self.last_name()) if callable(self.last_name)
                    else str(self.last_name)
                )

            self.phone_code = (
                await ainput("Enter phone code: ") if self.phone_code is None
                else str(await self.phone_code(self.phone_number)) if callable(self.phone_code)
                else str(self.phone_code)
            )

            try:
                if phone_registered:
                    try:
                        r = await self.send(
                            functions.auth.SignIn(
                                phone_number=self.phone_number,
                                phone_code_hash=phone_code_hash,
                                phone_code=self.phone_code
                            )
                        )
                    except PhoneNumberUnoccupied:
                        log.warning("Phone number unregistered")
                        phone_registered = False
                        continue
                else:
                    try:
                        r = await self.send(
                            functions.auth.SignUp(
                                phone_number=self.phone_number,
                                phone_code_hash=phone_code_hash,
                                phone_code=self.phone_code,
                                first_name=self.first_name,
                                last_name=self.last_name
                            )
                        )
                    except PhoneNumberOccupied:
                        log.warning("Phone number already registered")
                        phone_registered = True
                        continue
            except (PhoneCodeInvalid, PhoneCodeEmpty, PhoneCodeExpired, PhoneCodeHashEmpty) as e:
                if phone_code_invalid_raises:
                    raise
                else:
                    print(e.MESSAGE)
                    self.phone_code = None
            except FirstnameInvalid as e:
                if first_name_invalid_raises:
                    raise
                else:
                    print(e.MESSAGE)
                    self.first_name = None
            except SessionPasswordNeeded as e:
                print(e.MESSAGE)

                async def default_password_callback(password_hint: str) -> str:
                    print("Hint: {}".format(password_hint))
                    return await ainput("Enter password (empty to recover): ")

                async def default_recovery_callback(email_pattern: str) -> str:
                    print("An e-mail containing the recovery code has been sent to {}".format(email_pattern))
                    return await ainput("Enter password recovery code: ")

                while True:
                    try:
                        r = await self.send(functions.account.GetPassword())

                        self.password = (
                            await default_password_callback(r.hint) if self.password is None
                            else str((await self.password(r.hint)) or "") if callable(self.password)
                            else str(self.password)
                        )

                        if self.password == "":
                            r = await self.send(functions.auth.RequestPasswordRecovery())

                            self.recovery_code = (
                                await default_recovery_callback(r.email_pattern) if self.recovery_code is None
                                else str(await self.recovery_code(r.email_pattern)) if callable(self.recovery_code)
                                else str(self.recovery_code)
                            )

                            r = await self.send(
                                functions.auth.RecoverPassword(
                                    code=self.recovery_code
                                )
                            )
                        else:
                            r = await self.send(
                                functions.auth.CheckPassword(
                                    password=compute_check(r, self.password)
                                )
                            )
                    except (PasswordEmpty, PasswordRecoveryNa, PasswordHashInvalid) as e:
                        if password_invalid_raises:
                            raise
                        else:
                            print(e.MESSAGE)
                            self.password = None
                            self.recovery_code = None
                    except FloodWait as e:
                        if password_invalid_raises:
                            raise
                        else:
                            print(e.MESSAGE.format(x=e.x))
                            await asyncio.sleep(e.x)
                            self.password = None
                            self.recovery_code = None
                    except Exception as e:
                        log.error(e, exc_info=True)
                        raise
                    else:
                        break
                break
            except FloodWait as e:
                if phone_code_invalid_raises or first_name_invalid_raises:
                    raise
                else:
                    print(e.MESSAGE.format(x=e.x))
                    await asyncio.sleep(e.x)
            except Exception as e:
                log.error(e, exc_info=True)
                raise
            else:
                break

        if terms_of_service:
            assert await self.send(
                functions.help.AcceptTermsOfService(
                    id=terms_of_service.id
                )
            )

        self.password = None
        self.storage.user_id = r.user.id

        print("Logged in successfully as {}".format(r.user.first_name))

    def fetch_peers(
        self,
        peers: List[
            Union[
                types.User,
                types.Chat, types.ChatForbidden,
                types.Channel, types.ChannelForbidden
            ]
        ]
    ) -> bool:
        is_min = False
        parsed_peers = []

        for peer in peers:
            username = None
            phone_number = None

            if isinstance(peer, types.User):
                peer_id = peer.id
                access_hash = peer.access_hash

                username = peer.username
                phone_number = peer.phone

                if peer.bot:
                    peer_type = "bot"
                else:
                    peer_type = "user"

                if access_hash is None:
                    is_min = True
                    continue

                if username is not None:
                    username = username.lower()
            elif isinstance(peer, (types.Chat, types.ChatForbidden)):
                peer_id = -peer.id
                access_hash = 0
                peer_type = "group"
            elif isinstance(peer, (types.Channel, types.ChannelForbidden)):
                peer_id = utils.get_channel_id(peer.id)
                access_hash = peer.access_hash

                username = getattr(peer, "username", None)

                if peer.broadcast:
                    peer_type = "channel"
                else:
                    peer_type = "supergroup"

                if access_hash is None:
                    is_min = True
                    continue

                if username is not None:
                    username = username.lower()
            else:
                continue

            parsed_peers.append((peer_id, access_hash, peer_type, username, phone_number))

        self.storage.update_peers(parsed_peers)

        return is_min

    async def download_worker(self):
        while True:
            packet = await self.download_queue.get()

            if packet is None:
                break

            temp_file_path = ""
            final_file_path = ""

            try:
                data, directory, file_name, done, progress, progress_args, path = packet

                temp_file_path = await self.get_file(
                    media_type=data.media_type,
                    dc_id=data.dc_id,
                    document_id=data.document_id,
                    access_hash=data.access_hash,
                    thumb_size=data.thumb_size,
                    peer_id=data.peer_id,
                    volume_id=data.volume_id,
                    local_id=data.local_id,
                    file_size=data.file_size,
                    is_big=data.is_big,
                    progress=progress,
                    progress_args=progress_args
                )

                if temp_file_path:
                    final_file_path = os.path.abspath(re.sub("\\\\", "/", os.path.join(directory, file_name)))
                    os.makedirs(directory, exist_ok=True)
                    shutil.move(temp_file_path, final_file_path)
            except Exception as e:
                log.error(e, exc_info=True)

                try:
                    os.remove(temp_file_path)
                except OSError:
                    pass
            else:
                # TODO: "" or None for faulty download, which is better?
                # os.path methods return "" in case something does not exist, I prefer this.
                # For now let's keep None
                path[0] = final_file_path or None
            finally:
                done.set()

    async def updates_worker(self):
        while True:
            updates = await self.updates_queue.get()

            if updates is None:
                break

            try:
                if isinstance(updates, (types.Update, types.UpdatesCombined)):
                    is_min = self.fetch_peers(updates.users) or self.fetch_peers(updates.chats)

                    users = {u.id: u for u in updates.users}
                    chats = {c.id: c for c in updates.chats}

                    for update in updates.updates:
                        channel_id = getattr(
                            getattr(
                                getattr(
                                    update, "message", None
                                ), "to_id", None
                            ), "channel_id", None
                        ) or getattr(update, "channel_id", None)

                        pts = getattr(update, "pts", None)
                        pts_count = getattr(update, "pts_count", None)

                        if isinstance(update, types.UpdateChannelTooLong):
                            log.warning(update)

                        if isinstance(update, types.UpdateNewChannelMessage) and is_min:
                            message = update.message

                            if not isinstance(message, types.MessageEmpty):
                                try:
                                    diff = await self.send(
                                        functions.updates.GetChannelDifference(
                                            channel=await self.resolve_peer(utils.get_channel_id(channel_id)),
                                            filter=types.ChannelMessagesFilter(
                                                ranges=[types.MessageRange(
                                                    min_id=update.message.id,
                                                    max_id=update.message.id
                                                )]
                                            ),
                                            pts=pts - pts_count,
                                            limit=pts
                                        )
                                    )
                                except ChannelPrivate:
                                    pass
                                else:
                                    if not isinstance(diff, types.updates.ChannelDifferenceEmpty):
                                        users.update({u.id: u for u in diff.users})
                                        chats.update({c.id: c for c in diff.chats})

                        self.dispatcher.updates_queue.put_nowait((update, users, chats))
                elif isinstance(updates, (types.UpdateShortMessage, types.UpdateShortChatMessage)):
                    diff = await self.send(
                        functions.updates.GetDifference(
                            pts=updates.pts - updates.pts_count,
                            date=updates.date,
                            qts=-1
                        )
                    )

                    if diff.new_messages:
                        self.dispatcher.updates_queue.put_nowait((
                            types.UpdateNewMessage(
                                message=diff.new_messages[0],
                                pts=updates.pts,
                                pts_count=updates.pts_count
                            ),
                            {u.id: u for u in diff.users},
                            {c.id: c for c in diff.chats}
                        ))
                    else:
                        self.dispatcher.updates_queue.put_nowait((diff.other_updates[0], {}, {}))
                elif isinstance(updates, types.UpdateShort):
                    self.dispatcher.updates_queue.put_nowait((updates.update, {}, {}))
                elif isinstance(updates, types.UpdatesTooLong):
                    log.warning(updates)
            except Exception as e:
                log.error(e, exc_info=True)

    async def send(self,
                   data: TLObject,
                   retries: int = Session.MAX_RETRIES,
                   timeout: float = Session.WAIT_TIMEOUT):
        """Send raw Telegram queries.

        This method makes it possible to manually call every single Telegram API method in a low-level manner.
        Available functions are listed in the :obj:`functions <pyrogram.api.functions>` package and may accept compound
        data types from :obj:`types <pyrogram.api.types>` as well as bare types such as ``int``, ``str``, etc...

        .. note::

            This is a utility method intended to be used **only** when working with raw
            :obj:`functions <pyrogram.api.functions>` (i.e: a Telegram API method you wish to use which is not
            available yet in the Client class as an easy-to-use method).

        Parameters:
            data (``RawFunction``):
                The API Schema function filled with proper arguments.

            retries (``int``):
                Number of retries.

            timeout (``float``):
                Timeout in seconds.

        Returns:
            ``RawType``: The raw type response generated by the query.

        Raises:
            RPCError: In case of a Telegram RPC error.
        """
        if not self.is_started:
            raise ConnectionError("Client has not been started")

        if self.no_updates:
            data = functions.InvokeWithoutUpdates(query=data)

        if self.takeout_id:
            data = functions.InvokeWithTakeout(takeout_id=self.takeout_id, query=data)

        r = await self.session.send(data, retries, timeout)

        self.fetch_peers(getattr(r, "users", []))
        self.fetch_peers(getattr(r, "chats", []))

        return r

    def load_config(self):
        parser = ConfigParser()
        parser.read(str(self.config_file))

        if self.bot_token:
            pass
        else:
            self.bot_token = parser.get("pyrogram", "bot_token", fallback=None)

        if self.api_id and self.api_hash:
            pass
        else:
            if parser.has_section("pyrogram"):
                self.api_id = parser.getint("pyrogram", "api_id")
                self.api_hash = parser.get("pyrogram", "api_hash")
            else:
                raise AttributeError(
                    "No API Key found. "
                    "More info: https://docs.pyrogram.org/intro/setup#configuration"
                )

        for option in ["app_version", "device_model", "system_version", "lang_code"]:
            if getattr(self, option):
                pass
            else:
                if parser.has_section("pyrogram"):
                    setattr(self, option, parser.get(
                        "pyrogram",
                        option,
                        fallback=getattr(Client, option.upper())
                    ))
                else:
                    setattr(self, option, getattr(Client, option.upper()))

        if self._proxy:
            self._proxy["enabled"] = bool(self._proxy.get("enabled", True))
        else:
            self._proxy = {}

            if parser.has_section("proxy"):
                self._proxy["enabled"] = parser.getboolean("proxy", "enabled", fallback=True)
                self._proxy["hostname"] = parser.get("proxy", "hostname")
                self._proxy["port"] = parser.getint("proxy", "port")
                self._proxy["username"] = parser.get("proxy", "username", fallback=None) or None
                self._proxy["password"] = parser.get("proxy", "password", fallback=None) or None

        if self.plugins:
            self.plugins = {
                "enabled": bool(self.plugins.get("enabled", True)),
                "root": self.plugins.get("root", None),
                "include": self.plugins.get("include", []),
                "exclude": self.plugins.get("exclude", [])
            }
        else:
            try:
                section = parser["plugins"]

                self.plugins = {
                    "enabled": section.getboolean("enabled", True),
                    "root": section.get("root", None),
                    "include": section.get("include", []),
                    "exclude": section.get("exclude", [])
                }

                include = self.plugins["include"]
                exclude = self.plugins["exclude"]

                if include:
                    self.plugins["include"] = include.strip().split("\n")

                if exclude:
                    self.plugins["exclude"] = exclude.strip().split("\n")

            except KeyError:
                self.plugins = None

    async def load_session(self):
        self.storage.open()

        session_empty = any([
            self.storage.test_mode is None,
            self.storage.auth_key is None,
            self.storage.user_id is None,
            self.storage.is_bot is None
        ])

        if session_empty:
            self.storage.dc_id = 2
            self.storage.date = 0

            self.storage.test_mode = self.test_mode
            self.storage.auth_key = await Auth(self, self.storage.dc_id).create()
            self.storage.user_id = None
            self.storage.is_bot = None

    def load_plugins(self):
        if self.plugins:
            plugins = self.plugins.copy()

            for option in ["include", "exclude"]:
                if plugins[option]:
                    plugins[option] = [
                        (i.split()[0], i.split()[1:] or None)
                        for i in self.plugins[option]
                    ]
        else:
            return

        if plugins.get("enabled", False):
            root = plugins["root"]
            include = plugins["include"]
            exclude = plugins["exclude"]

            count = 0

            if not include:
                for path in sorted(Path(root).rglob("*.py")):
                    module_path = '.'.join(path.parent.parts + (path.stem,))
                    module = import_module(module_path)

                    for name in vars(module).keys():
                        # noinspection PyBroadException
                        try:
                            handler, group = getattr(module, name).handler

                            if isinstance(handler, Handler) and isinstance(group, int):
                                self.add_handler(handler, group)

                                log.info('[{}] [LOAD] {}("{}") in group {} from "{}"'.format(
                                    self.session_name, type(handler).__name__, name, group, module_path))

                                count += 1
                        except Exception:
                            pass
            else:
                for path, handlers in include:
                    module_path = root + "." + path
                    warn_non_existent_functions = True

                    try:
                        module = import_module(module_path)
                    except ImportError:
                        log.warning('[{}] [LOAD] Ignoring non-existent module "{}"'.format(
                            self.session_name, module_path))
                        continue

                    if "__path__" in dir(module):
                        log.warning('[{}] [LOAD] Ignoring namespace "{}"'.format(
                            self.session_name, module_path))
                        continue

                    if handlers is None:
                        handlers = vars(module).keys()
                        warn_non_existent_functions = False

                    for name in handlers:
                        # noinspection PyBroadException
                        try:
                            handler, group = getattr(module, name).handler

                            if isinstance(handler, Handler) and isinstance(group, int):
                                self.add_handler(handler, group)

                                log.info('[{}] [LOAD] {}("{}") in group {} from "{}"'.format(
                                    self.session_name, type(handler).__name__, name, group, module_path))

                                count += 1
                        except Exception:
                            if warn_non_existent_functions:
                                log.warning('[{}] [LOAD] Ignoring non-existent function "{}" from "{}"'.format(
                                    self.session_name, name, module_path))

            if exclude:
                for path, handlers in exclude:
                    module_path = root + "." + path
                    warn_non_existent_functions = True

                    try:
                        module = import_module(module_path)
                    except ImportError:
                        log.warning('[{}] [UNLOAD] Ignoring non-existent module "{}"'.format(
                            self.session_name, module_path))
                        continue

                    if "__path__" in dir(module):
                        log.warning('[{}] [UNLOAD] Ignoring namespace "{}"'.format(
                            self.session_name, module_path))
                        continue

                    if handlers is None:
                        handlers = vars(module).keys()
                        warn_non_existent_functions = False

                    for name in handlers:
                        # noinspection PyBroadException
                        try:
                            handler, group = getattr(module, name).handler

                            if isinstance(handler, Handler) and isinstance(group, int):
                                self.remove_handler(handler, group)

                                log.info('[{}] [UNLOAD] {}("{}") from group {} in "{}"'.format(
                                    self.session_name, type(handler).__name__, name, group, module_path))

                                count -= 1
                        except Exception:
                            if warn_non_existent_functions:
                                log.warning('[{}] [UNLOAD] Ignoring non-existent function "{}" from "{}"'.format(
                                    self.session_name, name, module_path))

            if count > 0:
                log.warning('[{}] Successfully loaded {} plugin{} from "{}"'.format(
                    self.session_name, count, "s" if count > 1 else "", root))
            else:
                log.warning('[{}] No plugin loaded from "{}"'.format(
                    self.session_name, root))

    async def get_initial_dialogs_chunk(self, offset_date: int = 0):
        while True:
            try:
                r = await self.send(
                    functions.messages.GetDialogs(
                        offset_date=offset_date,
                        offset_id=0,
                        offset_peer=types.InputPeerEmpty(),
                        limit=self.DIALOGS_AT_ONCE,
                        hash=0,
                        exclude_pinned=True
                    )
                )
            except FloodWait as e:
                log.warning("get_dialogs flood: waiting {} seconds".format(e.x))
                await asyncio.sleep(e.x)
            else:
                log.info("Total peers: {}".format(self.storage.peers_count))
                return r

    async def get_initial_dialogs(self):
        await self.send(functions.messages.GetPinnedDialogs(folder_id=0))

        dialogs = await self.get_initial_dialogs_chunk()
        offset_date = utils.get_offset_date(dialogs)

        while len(dialogs.dialogs) == self.DIALOGS_AT_ONCE:
            dialogs = await self.get_initial_dialogs_chunk(offset_date)
            offset_date = utils.get_offset_date(dialogs)

        await self.get_initial_dialogs_chunk()

    async def resolve_peer(self,
                           peer_id: Union[int, str]):
        """Get the InputPeer of a known peer id.
        Useful whenever an InputPeer type is required.

        .. note::

            This is a utility method intended to be used **only** when working with raw
            :obj:`functions <pyrogram.api.functions>` (i.e: a Telegram API method you wish to use which is not
            available yet in the Client class as an easy-to-use method).

        Parameters:
            peer_id (``int`` | ``str``):
                The peer id you want to extract the InputPeer from.
                Can be a direct id (int), a username (str) or a phone number (str).

        Returns:
            ``InputPeer``: On success, the resolved peer id is returned in form of an InputPeer object.

        Raises:
            RPCError: In case of a Telegram RPC error.
            KeyError: In case the peer doesn't exist in the internal database.
        """
        try:
            return self.storage.get_peer_by_id(peer_id)
        except KeyError:
            if type(peer_id) is str:
                if peer_id in ("self", "me"):
                    return types.InputPeerSelf()

                peer_id = re.sub(r"[@+\s]", "", peer_id.lower())

                try:
                    int(peer_id)
                except ValueError:
                    try:
                        return self.storage.get_peer_by_username(peer_id)
                    except KeyError:
                        await self.send(functions.contacts.ResolveUsername(username=peer_id
                                                                           )
                                        )

                        return self.storage.get_peer_by_username(peer_id)
                else:
                    try:
                        return self.storage.get_peer_by_phone_number(peer_id)
                    except KeyError:
                        raise PeerIdInvalid

            peer_type = utils.get_type(peer_id)

            if peer_type == "user":
                self.fetch_peers(
                    await self.send(
                        functions.users.GetUsers(
                            id=[
                                types.InputUser(
                                    user_id=peer_id,
                                    access_hash=0
                                )
                            ]
                        )
                    )
                )
            elif peer_type == "chat":
                await self.send(
                    functions.messages.GetChats(
                        id=[-peer_id]
                    )
                )
            else:
                await self.send(
                    functions.channels.GetChannels(
                        id=[
                            types.InputChannel(
                                channel_id=utils.get_channel_id(peer_id),
                                access_hash=0
                            )
                        ]
                    )
                )

            try:
                return self.storage.get_peer_by_id(peer_id)
            except KeyError:
                raise PeerIdInvalid

    async def save_file(self,
                        path: str,
                        file_id: int = None,
                        file_part: int = 0,
                        progress: callable = None,
                        progress_args: tuple = ()
                        ):
        """Upload a file onto Telegram servers, without actually sending the message to anyone.
        Useful whenever an InputFile type is required.

        .. note::

            This is a utility method intended to be used **only** when working with raw
            :obj:`functions <pyrogram.api.functions>` (i.e: a Telegram API method you wish to use which is not
            available yet in the Client class as an easy-to-use method).

        Parameters:
            path (``str``):
                The path of the file you want to upload that exists on your local machine.

            file_id (``int``, *optional*):
                In case a file part expired, pass the file_id and the file_part to retry uploading that specific chunk.

            file_part (``int``, *optional*):
                In case a file part expired, pass the file_id and the file_part to retry uploading that specific chunk.

            progress (``callable``, *optional*):
                Pass a callback function to view the file transmission progress.
                The function must take *(current, total)* as positional arguments (look at Other Parameters below for a
                detailed description) and will be called back each time a new file chunk has been successfully
                transmitted.

            progress_args (``tuple``, *optional*):
                Extra custom arguments for the progress callback function.
                You can pass anything you need to be available in the progress callback scope; for example, a Message
                object or a Client instance in order to edit the message with the updated progress status.

        Other Parameters:
            current (``int``):
                The amount of bytes transmitted so far.

            total (``int``):
                The total size of the file.

            *args (``tuple``, *optional*):
                Extra custom arguments as defined in the *progress_args* parameter.
                You can either keep *\*args* or add every single extra argument in your function signature.

        Returns:
            ``InputFile``: On success, the uploaded file is returned in form of an InputFile object.

        Raises:
            RPCError: In case of a Telegram RPC error.
        """

        async def worker(session):
            while True:
                data = await queue.get()

                if data is None:
                    return

                try:
                    await asyncio.ensure_future(session.send(data))
                except Exception as e:
                    log.error(e)

        part_size = 512 * 1024
        file_size = os.path.getsize(path)

        if file_size == 0:
            raise ValueError("File size equals to 0 B")

        if file_size > 1500 * 1024 * 1024:
            raise ValueError("Telegram doesn't support uploading files bigger than 1500 MiB")

        file_total_parts = int(math.ceil(file_size / part_size))
        is_big = file_size > 10 * 1024 * 1024
        pool_size = 3 if is_big else 1
        workers_count = 4 if is_big else 1
        is_missing_part = file_id is not None
        file_id = file_id or self.rnd_id()
        md5_sum = md5() if not is_big and not is_missing_part else None
        pool = [Session(self, self.storage.dc_id, self.storage.auth_key, is_media=True) for _ in range(pool_size)]
        workers = [asyncio.ensure_future(worker(session)) for session in pool for _ in range(workers_count)]
        queue = asyncio.Queue(16)

        try:
            for session in pool:
                await session.start()

            with open(path, "rb") as f:
                f.seek(part_size * file_part)

                while True:
                    chunk = f.read(part_size)

                    if not chunk:
                        if not is_big:
                            md5_sum = "".join([hex(i)[2:].zfill(2) for i in md5_sum.digest()])
                        break

                    if is_big:
                        rpc = functions.upload.SaveBigFilePart(
                            file_id=file_id,
                            file_part=file_part,
                            file_total_parts=file_total_parts,
                            bytes=chunk
                        )
                    else:
                        rpc = functions.upload.SaveFilePart(
                            file_id=file_id,
                            file_part=file_part,
                            bytes=chunk
                        )

                    await queue.put(rpc)

                    if is_missing_part:
                        return

                    if not is_big:
                        md5_sum.update(chunk)

                    file_part += 1

                    if progress:
                        await progress(self, min(file_part * part_size, file_size), file_size, *progress_args)
        except Client.StopTransmission:
            raise
        except Exception as e:
            log.error(e, exc_info=True)
        else:
            if is_big:
                return types.InputFileBig(
                    id=file_id,
                    parts=file_total_parts,
                    name=os.path.basename(path),

                )
            else:
                return types.InputFile(
                    id=file_id,
                    parts=file_total_parts,
                    name=os.path.basename(path),
                    md5_checksum=md5_sum
                )
        finally:
            for _ in workers:
                await queue.put(None)

            await asyncio.gather(*workers)

            for session in pool:
                await session.stop()

    async def get_file(self, media_type: int,
                       dc_id: int,
                       document_id: int,
                       access_hash: int,
                       thumb_size: str,
                       peer_id: int,
                       volume_id: int,
                       local_id: int,
                       file_size: int,

                       is_big: bool,
                       progress: callable,
                       progress_args: tuple = ()) -> str:
        async with self.media_sessions_lock:
            session = self.media_sessions.get(dc_id, None)

            if session is None:
                if dc_id != self.storage.dc_id:
<<<<<<< HEAD
                    exported_auth = await self.send(
                        functions.auth.ExportAuthorization(
                            dc_id=dc_id
                        )
                    )

                    session = Session(
                        self,
                        dc_id,
                        await Auth(self, dc_id).create(), is_media=True)

                    await session.start()

                    self.media_sessions[dc_id] = session

                    await session.send(
                        functions.auth.ImportAuthorization(
                            id=exported_auth.id,
                            bytes=exported_auth.bytes
=======
                    session = Session(self, dc_id, Auth(self, dc_id).create(), is_media=True)
                    session.start()

                    for _ in range(3):
                        exported_auth = self.send(
                            functions.auth.ExportAuthorization(
                                dc_id=dc_id
                            )
>>>>>>> b42c6581
                        )

                        try:
                            session.send(
                                functions.auth.ImportAuthorization(
                                    id=exported_auth.id,
                                    bytes=exported_auth.bytes
                                )
                            )
                        except AuthBytesInvalid:
                            continue
                        else:
                            break
                    else:
                        session.stop()
                        raise AuthBytesInvalid
                else:
                    session = Session(self, dc_id, self.storage.auth_key, is_media=True)
<<<<<<< HEAD

                    await session.start()
=======
                    session.start()
>>>>>>> b42c6581

                self.media_sessions[dc_id] = session

        if media_type == 1:
            location = types.InputPeerPhotoFileLocation(
                peer=self.resolve_peer(peer_id),
                volume_id=volume_id,
                local_id=local_id,
                big=is_big or None
            )
        elif media_type in (0, 2):
            location = types.InputPhotoFileLocation(
                id=document_id,
                access_hash=access_hash,
                file_reference=b"",
                thumb_size=thumb_size
            )
        elif media_type == 14:
            location = types.InputDocumentFileLocation(
                id=document_id,
                access_hash=access_hash,
                file_reference=b"",
                thumb_size=thumb_size
            )
        else:
            location = types.InputDocumentFileLocation(
                id=document_id,
                access_hash=access_hash,
                file_reference=b"",
                thumb_size=""
            )

        limit = 1024 * 1024
        offset = 0
        file_name = ""

        try:
            r = await session.send(
                functions.upload.GetFile(
                    location=location,
                    offset=offset,
                    limit=limit
                )
            )

            if isinstance(r, types.upload.File):
                with tempfile.NamedTemporaryFile("wb", delete=False) as f:
                    file_name = f.name

                    while True:
                        chunk = r.bytes

                        if not chunk:
                            break

                        f.write(chunk)

                        offset += limit

                        if progress:
                            await progress(
                                self,
                                min(offset, file_size)
                                if file_size != 0
                                else offset,
                                file_size,
                                *progress_args
                            )

                        r = await session.send(
                            functions.upload.GetFile(
                                location=location,
                                offset=offset,
                                limit=limit
                            )
                        )

            elif isinstance(r, types.upload.FileCdnRedirect):
                async with self.media_sessions_lock:
                    cdn_session = self.media_sessions.get(r.dc_id, None)

                    if cdn_session is None:
                        cdn_session = Session(
                            self,
                            r.dc_id,
                            await Auth(self, r.dc_id).create(), is_media=True, is_cdn=True)

                        await cdn_session.start()

                        self.media_sessions[r.dc_id] = cdn_session

                try:
                    with tempfile.NamedTemporaryFile("wb", delete=False) as f:
                        file_name = f.name

                        while True:
                            r2 = await cdn_session.send(
                                functions.upload.GetCdnFile(
                                    file_token=r.file_token,
                                    offset=offset,
                                    limit=limit
                                )
                            )

                            if isinstance(r2, types.upload.CdnFileReuploadNeeded):
                                try:
                                    await session.send(
                                        functions.upload.ReuploadCdnFile(
                                            file_token=r.file_token,
                                            request_token=r2.request_token
                                        )
                                    )
                                except VolumeLocNotFound:
                                    break
                                else:
                                    continue

                            chunk = r2.bytes

                            # https://core.telegram.org/cdn#decrypting-files
                            decrypted_chunk = AES.ctr256_decrypt(
                                chunk,
                                r.encryption_key,
                                bytearray(
                                    r.encryption_iv[:-4]
                                    + (offset // 16).to_bytes(4, "big")
                                )
                            )

                            hashes = await session.send(
                                functions.upload.GetCdnFileHashes(
                                    file_token=r.file_token,
                                    offset=offset
                                )
                            )

                            # https://core.telegram.org/cdn#verifying-files
                            for i, h in enumerate(hashes):
                                cdn_chunk = decrypted_chunk[h.limit * i: h.limit * (i + 1)]
                                assert h.hash == sha256(cdn_chunk).digest(), "Invalid CDN hash part {}".format(i)

                            f.write(decrypted_chunk)

                            offset += limit

                            if progress:
                                await progress(
                                    self,
                                    min(offset, file_size)
                                    if file_size != 0
                                    else offset,
                                    file_size,
                                    *progress_args
                                )

                            if len(chunk) < limit:
                                break
                except Exception as e:
                    raise e
        except Exception as e:
            if not isinstance(e, Client.StopTransmission):
                log.error(e, exc_info=True)

            try:
                os.remove(file_name)
            except OSError:
                pass

            return ""
        else:
            return file_name

    def guess_mime_type(self, filename: str):
        extension = os.path.splitext(filename)[1]
        return self.extensions_to_mime_types.get(extension)

    def guess_extension(self, mime_type: str):
        extensions = self.mime_types_to_extensions.get(mime_type)

        if extensions:
            return extensions.split(" ")[0]<|MERGE_RESOLUTION|>--- conflicted
+++ resolved
@@ -1745,40 +1745,18 @@
 
             if session is None:
                 if dc_id != self.storage.dc_id:
-<<<<<<< HEAD
-                    exported_auth = await self.send(
-                        functions.auth.ExportAuthorization(
-                            dc_id=dc_id
-                        )
-                    )
-
-                    session = Session(
-                        self,
-                        dc_id,
-                        await Auth(self, dc_id).create(), is_media=True)
-
+                    session = Session(self, dc_id, await Auth(self, dc_id).create(), is_media=True)
                     await session.start()
 
-                    self.media_sessions[dc_id] = session
-
-                    await session.send(
-                        functions.auth.ImportAuthorization(
-                            id=exported_auth.id,
-                            bytes=exported_auth.bytes
-=======
-                    session = Session(self, dc_id, Auth(self, dc_id).create(), is_media=True)
-                    session.start()
-
                     for _ in range(3):
-                        exported_auth = self.send(
+                        exported_auth = await self.send(
                             functions.auth.ExportAuthorization(
                                 dc_id=dc_id
                             )
->>>>>>> b42c6581
                         )
 
                         try:
-                            session.send(
+                            await session.send(
                                 functions.auth.ImportAuthorization(
                                     id=exported_auth.id,
                                     bytes=exported_auth.bytes
@@ -1789,16 +1767,11 @@
                         else:
                             break
                     else:
-                        session.stop()
+                        await session.stop()
                         raise AuthBytesInvalid
                 else:
                     session = Session(self, dc_id, self.storage.auth_key, is_media=True)
-<<<<<<< HEAD
-
                     await session.start()
-=======
-                    session.start()
->>>>>>> b42c6581
 
                 self.media_sessions[dc_id] = session
 
