# Pyrogram - Telegram MTProto API Client Library for Python
# Copyright (C) 2017-2018 Dan Tès <https://github.com/delivrance>
#
# This file is part of Pyrogram.
#
# Pyrogram is free software: you can redistribute it and/or modify
# it under the terms of the GNU Lesser General Public License as published
# by the Free Software Foundation, either version 3 of the License, or
# (at your option) any later version.
#
# Pyrogram is distributed in the hope that it will be useful,
# but WITHOUT ANY WARRANTY; without even the implied warranty of
# MERCHANTABILITY or FITNESS FOR A PARTICULAR PURPOSE.  See the
# GNU Lesser General Public License for more details.
#
# You should have received a copy of the GNU Lesser General Public License
# along with Pyrogram.  If not, see <http://www.gnu.org/licenses/>.

import base64
import binascii
import json
import logging
import math
import mimetypes
import os
import re
import struct
import threading
import time
from collections import namedtuple
from configparser import ConfigParser
from datetime import datetime
from hashlib import sha256, md5
from queue import Queue
from signal import signal, SIGINT, SIGTERM, SIGABRT
from threading import Event, Thread
import tempfile

import shutil

import errno

from pyrogram.api import functions, types
from pyrogram.api.core import Object
from pyrogram.api.errors import (
    PhoneMigrate, NetworkMigrate, PhoneNumberInvalid,
    PhoneNumberUnoccupied, PhoneCodeInvalid, PhoneCodeHashEmpty,
    PhoneCodeExpired, PhoneCodeEmpty, SessionPasswordNeeded,
    PasswordHashInvalid, FloodWait, PeerIdInvalid, FilePartMissing,
    ChatAdminRequired, FirstnameInvalid, PhoneNumberBanned,
    VolumeLocNotFound, UserMigrate)
from pyrogram.api.types import (
    User, Chat, Channel,
    InputPeerEmpty, InputPeerSelf,
    InputPeerUser, InputPeerChat, InputPeerChannel
)
from pyrogram.crypto import AES
from pyrogram.session import Auth, Session
from pyrogram.session.internals import MsgId
from .input_media import InputMedia
from .style import Markdown, HTML

log = logging.getLogger(__name__)

ApiKey = namedtuple("ApiKey", ["api_id", "api_hash"])
Proxy = namedtuple("Proxy", ["enabled", "hostname", "port", "username", "password"])


class Client:
    """This class represents a Client, the main mean for interacting with Telegram.
    It exposes bot-like methods for an easy access to the API as well as a simple way to
    invoke every single Telegram API method available.

    Args:
        session_name (:obj:`str`):
            Name to uniquely identify an authorized session. It will be used
            to save the session to a file named *<session_name>.session* and to load
            it when you restart your script. As long as a valid session file exists,
            Pyrogram won't ask you again to input your phone number.

        api_key (:obj:`tuple`, optional):
            Your Telegram API Key as tuple: *(api_id, api_hash)*.
            E.g.: *(12345, "0123456789abcdef0123456789abcdef")*. This is an alternative way to pass it if you
            don't want to use the *config.ini* file.

        proxy (:obj:`dict`, optional):
            Your SOCKS5 Proxy settings as dict: *{hostname: str, port: int, username: str, password: str}*.
            E.g.: *dict(hostname="11.22.33.44", port=1080, username="user", password="pass")*.
            *username* and *password* can be omitted if your proxy doesn't require authorization.
            This is an alternative way to setup a proxy if you don't want to use the *config.ini* file.

        test_mode (:obj:`bool`, optional):
            Enable or disable log-in to testing servers. Defaults to False.
            Only applicable for new sessions and will be ignored in case previously
            created sessions are loaded.

        token (:obj:`str`, optional):
            Pass your Bot API token to log-in as Bot.
            E.g.: 123456:ABC-DEF1234ghIkl-zyx57W2v1u123ew11

        phone_number (:obj:`str`, optional):
            Pass your phone number (with your Country Code prefix included) to avoid
            entering it manually. Only applicable for new sessions.

        phone_code (:obj:`str` | :obj:`callable`, optional):
            Pass the phone code as string (for test numbers only), or pass a callback function
            which must return the correct phone code as string (e.g., "12345").
            Only applicable for new sessions.

        password (:obj:`str`, optional):
            Pass your Two-Step Verification password (if you have one) to avoid entering it
            manually. Only applicable for new sessions.

        first_name (:obj:`str`, optional):
            Pass a First Name to avoid entering it manually. It will be used to automatically
            create a new Telegram account in case the phone number you passed is not registered yet.

        last_name (:obj:`str`, optional):
            Same purpose as *first_name*; pass a Last Name to avoid entering it manually. It can
            be an empty string: ""

        workers (:obj:`int`, optional):
            Thread pool size for handling incoming updates. Defaults to 4.
    """

    INVITE_LINK_RE = re.compile(r"^(?:https?://)?(?:t\.me/joinchat/)?([\w-]+)$")
    DIALOGS_AT_ONCE = 100
    UPDATES_WORKERS = 2
    DOWNLOAD_WORKERS = 1

    def __init__(self,
                 session_name: str,
                 api_key: tuple or ApiKey = None,
                 proxy: dict or Proxy = None,
                 test_mode: bool = False,
                 token: str = None,
                 phone_number: str = None,
                 phone_code: str or callable = None,
                 password: str = None,
                 first_name: str = None,
                 last_name: str = None,
                 workers: int = 4):
        self.session_name = session_name
        self.api_key = api_key
        self.proxy = proxy
        self.test_mode = test_mode

        self.token = token
        self.phone_number = phone_number
        self.password = password
        self.phone_code = phone_code
        self.first_name = first_name
        self.last_name = last_name

        self.workers = workers

        self.dc_id = None
        self.auth_key = None
        self.user_id = None

        self.rnd_id = MsgId

        self.peers_by_id = {}
        self.peers_by_username = {}
        self.peers_by_phone = {}

        self.channels_pts = {}

        self.markdown = Markdown(self.peers_by_id)
        self.html = HTML(self.peers_by_id)

        self.session = None

        self.is_started = None
        self.is_idle = None

        self.updates_queue = Queue()
        self.update_queue = Queue()
        self.update_handler = None

        self.download_queue = Queue()

    def start(self):
        """Use this method to start the Client after creating it.
        Requires no parameters.

        Raises:
            :class:`pyrogram.Error`
        """
        self.load_config()
        self.load_session(self.session_name)

        self.session = Session(
            self.dc_id,
            self.test_mode,
            self.proxy,
            self.auth_key,
            self.api_key.api_id,
            client=self
        )

        self.session.start()
        self.is_started = True

        if self.user_id is None:
            if self.token is None:
                self.authorize_user()
            else:
                self.authorize_bot()

            self.save_session()

        if self.token is None:
            self.get_dialogs()
            self.get_contacts()
        else:
            self.send(functions.updates.GetState())

        for i in range(self.UPDATES_WORKERS):
            Thread(target=self.updates_worker, name="UpdatesWorker#{}".format(i + 1)).start()

        for i in range(self.workers):
            Thread(target=self.update_worker, name="UpdateWorker#{}".format(i + 1)).start()

        for i in range(self.DOWNLOAD_WORKERS):
            Thread(target=self.download_worker, name="DownloadWorker#{}".format(i + 1)).start()

        mimetypes.init()

    def stop(self):
        """Use this method to manually stop the Client.
        Requires no parameters.
        """
        self.is_started = False
        self.session.stop()

        for _ in range(self.UPDATES_WORKERS):
            self.updates_queue.put(None)

        for _ in range(self.workers):
            self.update_queue.put(None)

        for _ in range(self.DOWNLOAD_WORKERS):
            self.download_queue.put(None)

    def authorize_bot(self):
        try:
            r = self.send(
                functions.auth.ImportBotAuthorization(
                    flags=0,
                    api_id=self.api_key.api_id,
                    api_hash=self.api_key.api_hash,
                    bot_auth_token=self.token
                )
            )
        except UserMigrate as e:
            self.session.stop()

            self.dc_id = e.x
            self.auth_key = Auth(self.dc_id, self.test_mode, self.proxy).create()

            self.session = Session(
                self.dc_id,
                self.test_mode,
                self.proxy,
                self.auth_key,
                self.api_key.api_id,
                client=self
            )

            self.session.start()
            self.authorize_bot()
        else:
            self.user_id = r.user.id

    def authorize_user(self):
        phone_number_invalid_raises = self.phone_number is not None
        phone_code_invalid_raises = self.phone_code is not None
        password_hash_invalid_raises = self.password is not None
        first_name_invalid_raises = self.first_name is not None

        while True:
            if self.phone_number is None:
                self.phone_number = input("Enter phone number: ")

                while True:
                    confirm = input("Is \"{}\" correct? (y/n): ".format(self.phone_number))

                    if confirm in ("y", "1"):
                        break
                    elif confirm in ("n", "2"):
                        self.phone_number = input("Enter phone number: ")

            self.phone_number = self.phone_number.strip("+")

            try:
                r = self.send(
                    functions.auth.SendCode(
                        self.phone_number,
                        self.api_key.api_id,
                        self.api_key.api_hash
                    )
                )
            except (PhoneMigrate, NetworkMigrate) as e:
                self.session.stop()

                self.dc_id = e.x
                self.auth_key = Auth(self.dc_id, self.test_mode, self.proxy).create()

                self.session = Session(
                    self.dc_id,
                    self.test_mode,
                    self.proxy,
                    self.auth_key,
                    self.api_key.api_id,
                    client=self
                )
                self.session.start()

                r = self.send(
                    functions.auth.SendCode(
                        self.phone_number,
                        self.api_key.api_id,
                        self.api_key.api_hash
                    )
                )
                break
            except (PhoneNumberInvalid, PhoneNumberBanned) as e:
                if phone_number_invalid_raises:
                    raise
                else:
                    print(e.MESSAGE)
                    self.phone_number = None
            except FloodWait as e:
                print(e.MESSAGE.format(x=e.x))
                time.sleep(e.x)
            except Exception as e:
                log.error(e, exc_info=True)
            else:
                break

        phone_registered = r.phone_registered
        phone_code_hash = r.phone_code_hash

        while True:
            self.phone_code = (
                input("Enter phone code: ") if self.phone_code is None
                else self.phone_code if type(self.phone_code) is str
                else self.phone_code()
            )

            try:
                if phone_registered:
                    r = self.send(
                        functions.auth.SignIn(
                            self.phone_number,
                            phone_code_hash,
                            self.phone_code
                        )
                    )
                else:
                    try:
                        self.send(
                            functions.auth.SignIn(
                                self.phone_number,
                                phone_code_hash,
                                self.phone_code
                            )
                        )
                    except PhoneNumberUnoccupied:
                        pass

                    self.first_name = self.first_name if self.first_name is not None else input("First name: ")
                    self.last_name = self.last_name if self.last_name is not None else input("Last name: ")

                    r = self.send(
                        functions.auth.SignUp(
                            self.phone_number,
                            phone_code_hash,
                            self.phone_code,
                            self.first_name,
                            self.last_name
                        )
                    )
            except (PhoneCodeInvalid, PhoneCodeEmpty, PhoneCodeExpired, PhoneCodeHashEmpty) as e:
                if phone_code_invalid_raises:
                    raise
                else:
                    print(e.MESSAGE)
                    self.phone_code = None
            except FirstnameInvalid as e:
                if first_name_invalid_raises:
                    raise
                else:
                    print(e.MESSAGE)
                    self.first_name = None
            except SessionPasswordNeeded as e:
                print(e.MESSAGE)
                r = self.send(functions.account.GetPassword())

                while True:
                    try:

                        if self.password is None:
                            print("Hint: {}".format(r.hint))
                            self.password = input("Enter password: ")  # TODO: Use getpass

                        if type(self.password) is str:
                            self.password = r.current_salt + self.password.encode() + r.current_salt

                        password_hash = sha256(self.password).digest()

                        r = self.send(functions.auth.CheckPassword(password_hash))
                    except PasswordHashInvalid as e:
                        if password_hash_invalid_raises:
                            raise
                        else:
                            print(e.MESSAGE)
                            self.password = None
                    except FloodWait as e:
                        print(e.MESSAGE.format(x=e.x))
                        time.sleep(e.x)
                    except Exception as e:
                        log.error(e, exc_info=True)
                    else:
                        break
                break
            except FloodWait as e:
                print(e.MESSAGE.format(x=e.x))
                time.sleep(e.x)
            except Exception as e:
                log.error(e, exc_info=True)
            else:
                break

        self.password = None
        self.user_id = r.user.id

    def fetch_peers(self, entities: list):
        for entity in entities:
            if isinstance(entity, User):
                user_id = entity.id

                if user_id in self.peers_by_id:
                    continue

                access_hash = entity.access_hash

                if access_hash is None:
                    continue

                username = entity.username
                phone = entity.phone

                input_peer = InputPeerUser(
                    user_id=user_id,
                    access_hash=access_hash
                )

                self.peers_by_id[user_id] = input_peer

                if username is not None:
                    self.peers_by_username[username.lower()] = input_peer

                if phone is not None:
                    self.peers_by_phone[phone] = input_peer

            if isinstance(entity, Chat):
                chat_id = entity.id
                peer_id = -chat_id

                if peer_id in self.peers_by_id:
                    continue

                input_peer = InputPeerChat(
                    chat_id=chat_id
                )

                self.peers_by_id[peer_id] = input_peer

            if isinstance(entity, Channel):
                channel_id = entity.id
                peer_id = int("-100" + str(channel_id))

                if peer_id in self.peers_by_id:
                    continue

                access_hash = entity.access_hash

                if access_hash is None:
                    continue

                username = entity.username

                input_peer = InputPeerChannel(
                    channel_id=channel_id,
                    access_hash=access_hash
                )

                self.peers_by_id[peer_id] = input_peer

                if username is not None:
                    self.peers_by_username[username.lower()] = input_peer

    def download_worker(self):
        name = threading.current_thread().name
        log.debug("{} started".format(name))

        while True:
            media = self.download_queue.get()

            if media is None:
                break

            try:
                media, file_name, done, progress, path = media
                tmp_file_name = None

                download_directory = "downloads"

                if file_name.endswith('/') or file_name.endswith('\\'):
                    # treat the file name as a directory
                    download_directory = file_name
                    file_name = None
                elif '/' in file_name or '\\' in file_name:
                    # use file_name as a full path instead
                    download_directory = ''

                if isinstance(media, types.MessageMediaDocument):
                    document = media.document

                    if isinstance(document, types.Document):
                        if not file_name:
                            file_name = "doc_{}{}".format(
                                datetime.fromtimestamp(document.date).strftime("%Y-%m-%d_%H-%M-%S"),
                                ".txt" if document.mime_type == "text/plain" else
                                mimetypes.guess_extension(document.mime_type) if document.mime_type else ".unknown"
                            )

                            for i in document.attributes:
                                if isinstance(i, types.DocumentAttributeFilename):
                                    file_name = i.file_name
                                    break
                                elif isinstance(i, types.DocumentAttributeSticker):
                                    file_name = file_name.replace("doc", "sticker")
                                elif isinstance(i, types.DocumentAttributeAudio):
                                    file_name = file_name.replace("doc", "audio")
                                elif isinstance(i, types.DocumentAttributeVideo):
                                    file_name = file_name.replace("doc", "video")
                                elif isinstance(i, types.DocumentAttributeAnimated):
                                    file_name = file_name.replace("doc", "gif")

                        tmp_file_name = self.get_file(
                            dc_id=document.dc_id,
                            id=document.id,
                            access_hash=document.access_hash,
                            version=document.version,
                            size=document.size,
                            progress=progress
                        )
                elif isinstance(media, (types.MessageMediaPhoto, types.Photo)):
                    if isinstance(media, types.MessageMediaPhoto):
                        photo = media.photo
                    else:
                        photo = media

                    if isinstance(photo, types.Photo):
                        if not file_name:
                            file_name = "photo_{}_{}.jpg".format(
                                datetime.fromtimestamp(photo.date).strftime("%Y-%m-%d_%H-%M-%S"),
                                self.rnd_id()
                            )

                        photo_loc = photo.sizes[-1].location

                        tmp_file_name = self.get_file(
                            dc_id=photo_loc.dc_id,
                            volume_id=photo_loc.volume_id,
                            local_id=photo_loc.local_id,
                            secret=photo_loc.secret,
                            size=photo.sizes[-1].size,
                            progress=progress
                        )

                if tmp_file_name is None:
                    return None

                if file_name is not None:
                    path[0] = os.path.join(download_directory, file_name)

                try:
                    os.remove(os.path.join(download_directory, file_name))
                except OSError:
                    pass
                finally:
                    try:
                        if download_directory:
                            os.makedirs(download_directory, exist_ok=True)
                        else:
                            os.makedirs(os.path.dirname(file_name), exist_ok=True)

                        # avoid errors moving between drives on windows
                        shutil.move(tmp_file_name, os.path.join(download_directory, file_name))
                    except OSError as e:
                        log.error(e, exc_info=True)
            except Exception as e:
                log.error(e, exc_info=True)
            finally:
                done.set()

                try:
                    os.remove(tmp_file_name)
                except OSError as e:
                    if not e.errno == errno.ENOENT:
                        log.error(e, exc_info=True)

        log.debug("{} stopped".format(name))

    def updates_worker(self):
        name = threading.current_thread().name
        log.debug("{} started".format(name))

        while True:
            updates = self.updates_queue.get()

            if updates is None:
                break

            try:
                if isinstance(updates, (types.Update, types.UpdatesCombined)):
                    self.fetch_peers(updates.users)
                    self.fetch_peers(updates.chats)

                    for update in updates.updates:
                        channel_id = getattr(
                            getattr(
                                getattr(
                                    update, "message", None
                                ), "to_id", None
                            ), "channel_id", None
                        ) or getattr(update, "channel_id", None)

                        pts = getattr(update, "pts", None)

                        if channel_id and pts:
                            if channel_id not in self.channels_pts:
                                self.channels_pts[channel_id] = []

                            if pts in self.channels_pts[channel_id]:
                                continue

                            self.channels_pts[channel_id].append(pts)

                            if len(self.channels_pts[channel_id]) > 50:
                                self.channels_pts[channel_id] = self.channels_pts[channel_id][25:]

                        self.update_queue.put((update, updates.users, updates.chats))
                elif isinstance(updates, (types.UpdateShortMessage, types.UpdateShortChatMessage)):
                    diff = self.send(
                        functions.updates.GetDifference(
                            pts=updates.pts - updates.pts_count,
                            date=updates.date,
                            qts=-1
                        )
                    )

                    self.update_queue.put((
                        types.UpdateNewMessage(
                            message=diff.new_messages[0],
                            pts=updates.pts,
                            pts_count=updates.pts_count
                        ),
                        diff.users,
                        diff.chats
                    ))
                elif isinstance(updates, types.UpdateShort):
                    self.update_queue.put((updates.update, [], []))
            except Exception as e:
                log.error(e, exc_info=True)

        log.debug("{} stopped".format(name))

    def update_worker(self):
        name = threading.current_thread().name
        log.debug("{} started".format(name))

        while True:
            update = self.update_queue.get()

            if update is None:
                break

            try:
                if self.update_handler:
                    self.update_handler(
                        self,
                        update[0],
                        {i.id: i for i in update[1]},
                        {i.id: i for i in update[2]}
                    )
            except Exception as e:
                log.error(e, exc_info=True)

        log.debug("{} stopped".format(name))

    def signal_handler(self, *args):
        self.stop()
        self.is_idle = False

    def idle(self, stop_signals: tuple = (SIGINT, SIGTERM, SIGABRT)):
        """Blocks the program execution until one of the signals are received,
        then gently stop the Client by closing the underlying connection.

        Args:
            stop_signals (:obj:`tuple`, optional):
                Iterable containing signals the signal handler will listen to.
                Defaults to (SIGINT, SIGTERM, SIGABRT).
        """
        for s in stop_signals:
            signal(s, self.signal_handler)

        self.is_idle = True

        while self.is_idle:
            time.sleep(1)

    def set_update_handler(self, callback: callable):
        """Use this method to set the update handler.

        You must call this method *before* you *start()* the Client.

        Args:
            callback (:obj:`callable`):
                A function that will be called when a new update is received from the server. It takes
                :obj:`(client, update, users, chats)` as positional arguments (Look at the section below for
                a detailed description).

        Other Parameters:
            client (:obj:`pyrogram.Client`):
                The Client itself, useful when you want to call other API methods inside the update handler.

            update (:obj:`Update`):
                The received update, which can be one of the many single Updates listed in the *updates*
                field you see in the :obj:`Update <pyrogram.api.types.Update>` type.

            users (:obj:`dict`):
                Dictionary of all :obj:`User <pyrogram.api.types.User>` mentioned in the update.
                You can access extra info about the user (such as *first_name*, *last_name*, etc...) by using
                the IDs you find in the *update* argument (e.g.: *users[1768841572]*).

            chats (:obj:`dict`):
                Dictionary of all :obj:`Chat <pyrogram.api.types.Chat>` and
                :obj:`Channel <pyrogram.api.types.Channel>` mentioned in the update.
                You can access extra info about the chat (such as *title*, *participants_count*, etc...)
                by using the IDs you find in the *update* argument (e.g.: *chats[1701277281]*).

        Note:
            The following Empty or Forbidden types may exist inside the *users* and *chats* dictionaries.
            They mean you have been blocked by the user or banned from the group/channel.

            - :obj:`UserEmpty <pyrogram.api.types.UserEmpty>`
            - :obj:`ChatEmpty <pyrogram.api.types.ChatEmpty>`
            - :obj:`ChatForbidden <pyrogram.api.types.ChatForbidden>`
            - :obj:`ChannelForbidden <pyrogram.api.types.ChannelForbidden>`
        """
        self.update_handler = callback

    def send(self, data: Object):
        """Use this method to send Raw Function queries.

        This method makes possible to manually call every single Telegram API method in a low-level manner.
        Available functions are listed in the :obj:`pyrogram.api.functions` package and may accept compound
        data types from :obj:`pyrogram.api.types` as well as bare types such as :obj:`int`, :obj:`str`, etc...

        Args:
            data (:obj:`Object`):
                The API Scheme function filled with proper arguments.

        Raises:
            :class:`pyrogram.Error`
        """
        if self.is_started:
            r = self.session.send(data)

            self.fetch_peers(getattr(r, "users", []))
            self.fetch_peers(getattr(r, "chats", []))

            return r
        else:
            raise ConnectionError("client '{}' is not started".format(self.session_name))

    def load_config(self):
        parser = ConfigParser()
        parser.read("config.ini")

        if parser.has_section("pyrogram"):
            self.api_key = ApiKey(
                api_id=parser.getint("pyrogram", "api_id"),
                api_hash=parser.get("pyrogram", "api_hash")
            )
        else:
            self.api_key = ApiKey(
                api_id=int(self.api_key[0]),
                api_hash=self.api_key[1]
            )

        if parser.has_section("proxy"):
            self.proxy = Proxy(
                enabled=parser.getboolean("proxy", "enabled"),
                hostname=parser.get("proxy", "hostname"),
                port=parser.getint("proxy", "port"),
                username=parser.get("proxy", "username", fallback=None) or None,
                password=parser.get("proxy", "password", fallback=None) or None
            )
        else:
            if self.proxy is not None:
                self.proxy = Proxy(
                    enabled=True,
                    hostname=self.proxy["hostname"],
                    port=int(self.proxy["port"]),
                    username=self.proxy.get("username", None),
                    password=self.proxy.get("password", None)
                )

    def load_session(self, session_name):
        try:
            with open("{}.session".format(session_name), encoding="utf-8") as f:
                s = json.load(f)
        except FileNotFoundError:
            self.dc_id = 1
            self.auth_key = Auth(self.dc_id, self.test_mode, self.proxy).create()
        else:
            self.dc_id = s["dc_id"]
            self.test_mode = s["test_mode"]
            self.auth_key = base64.b64decode("".join(s["auth_key"]))
            self.user_id = s["user_id"]

    def save_session(self):
        auth_key = base64.b64encode(self.auth_key).decode()
        auth_key = [auth_key[i: i + 43] for i in range(0, len(auth_key), 43)]

        with open("{}.session".format(self.session_name), "w", encoding="utf-8") as f:
            json.dump(
                dict(
                    dc_id=self.dc_id,
                    test_mode=self.test_mode,
                    auth_key=auth_key,
                    user_id=self.user_id,
                ),
                f,
                indent=4
            )

    def get_dialogs(self):
        def parse_dialogs(d):
            for m in reversed(d.messages):
                if isinstance(m, types.MessageEmpty):
                    continue
                else:
                    return m.date
            else:
                return 0

        pinned_dialogs = self.send(functions.messages.GetPinnedDialogs())
        parse_dialogs(pinned_dialogs)

        dialogs = self.send(
            functions.messages.GetDialogs(
                0, 0, InputPeerEmpty(),
                self.DIALOGS_AT_ONCE, True
            )
        )

        offset_date = parse_dialogs(dialogs)
        log.info("Entities count: {}".format(len(self.peers_by_id)))

        while len(dialogs.dialogs) == self.DIALOGS_AT_ONCE:
            try:
                dialogs = self.send(
                    functions.messages.GetDialogs(
                        offset_date, 0, types.InputPeerEmpty(),
                        self.DIALOGS_AT_ONCE, True
                    )
                )
            except FloodWait as e:
                log.warning("get_dialogs flood: waiting {} seconds".format(e.x))
                time.sleep(e.x)
                continue

            offset_date = parse_dialogs(dialogs)
            log.info("Entities count: {}".format(len(self.peers_by_id)))

    def resolve_peer(self, peer_id: int or str):
        """Use this method to get the *InputPeer* of a known *peer_id*.

        It is intended to be used when working with Raw Functions (i.e: a Telegram API method you wish to use which is
        not available yet in the Client class as an easy-to-use method).

        Args:
            peer_id (:obj:`int` | :obj:`str` | :obj:`Peer`):
                The Peer ID you want to extract the InputPeer from. Can be one of these types: :obj:`int` (direct ID),
                :obj:`str` (@username), :obj:`PeerUser <pyrogram.api.types.PeerUser>`,
                :obj:`PeerChat <pyrogram.api.types.PeerChat>`, :obj:`PeerChannel <pyrogram.api.types.PeerChannel>`

        Returns:
            :obj:`InputPeerUser <pyrogram.api.types.InputPeerUser>` or
            :obj:`InputPeerChat <pyrogram.api.types.InputPeerChat>` or
            :obj:`InputPeerChannel <pyrogram.api.types.InputPeerChannel>` depending on the *peer_id*.

        Raises:
            :class:`pyrogram.Error`
        """
        if type(peer_id) is str:
            if peer_id in ("self", "me"):
                return InputPeerSelf()

            match = self.INVITE_LINK_RE.match(peer_id)

            try:
                decoded = base64.b64decode(match.group(1) + "=" * (-len(match.group(1)) % 4), "-_")
                return self.resolve_peer(struct.unpack(">2iq", decoded)[1])
            except (AttributeError, binascii.Error, struct.error):
                pass

            peer_id = peer_id.lower().strip("@+")

            try:
                int(peer_id)
            except ValueError:
                try:
                    return self.peers_by_username[peer_id]
                except KeyError:
                    self.send(functions.contacts.ResolveUsername(peer_id))
                    return self.peers_by_username[peer_id]
            else:
                try:
                    return self.peers_by_phone[peer_id]
                except KeyError:
                    raise PeerIdInvalid

        if type(peer_id) is not int:
            if isinstance(peer_id, types.PeerUser):
                peer_id = peer_id.user_id
            elif isinstance(peer_id, types.PeerChat):
                peer_id = -peer_id.chat_id
            elif isinstance(peer_id, types.PeerChannel):
                peer_id = int("-100" + str(peer_id.channel_id))

        try:  # User
            return self.peers_by_id[peer_id]
        except KeyError:
            try:  # Chat
                return self.peers_by_id[-peer_id]
            except KeyError:
                try:  # Channel
                    return self.peers_by_id[int("-100" + str(peer_id))]
                except (KeyError, ValueError):
                    raise PeerIdInvalid

    def get_me(self):
        """A simple method for testing the user authorization. Requires no parameters.

        Returns:
            Full information about the user in form of a :obj:`UserFull <pyrogram.api.types.UserFull>` object.

        Raises:
            :class:`pyrogram.Error`
        """
        return self.send(
            functions.users.GetFullUser(
                InputPeerSelf()
            )
        )

    def send_message(self,
                     chat_id: int or str,
                     text: str,
                     parse_mode: str = "",
                     disable_web_page_preview: bool = None,
                     disable_notification: bool = None,
                     reply_to_message_id: int = None):
        """Use this method to send text messages.

        Args:
            chat_id (:obj:`int` | :obj:`str`):
                Unique identifier (int) or username (str) of the target chat.
                For your personal cloud (Saved Messages) you can simply use "me" or "self".
                For a contact that exists in your Telegram address book you can use his phone number (str).
                For a private channel/supergroup you can use its *t.me/joinchat/* link.

            text (:obj:`str`):
                Text of the message to be sent.

            parse_mode (:obj:`str`):
                Use :obj:`pyrogram.ParseMode.MARKDOWN` or :obj:`pyrogram.ParseMode.HTML` if you want Telegram apps
                to show bold, italic, fixed-width text or inline URLs in your message.
                Defaults to Markdown.

            disable_web_page_preview (:obj:`bool`, optional):
                Disables link previews for links in this message.

            disable_notification (:obj:`bool`, optional):
                Sends the message silently.
                Users will receive a notification with no sound.

            reply_to_message_id (:obj:`bool`, optional):
                If the message is a reply, ID of the original message.

        Returns:
            On success, the sent Message is returned.

        Raises:
            :class:`pyrogram.Error`
        """
        style = self.html if parse_mode.lower() == "html" else self.markdown

        return self.send(
            functions.messages.SendMessage(
                peer=self.resolve_peer(chat_id),
                no_webpage=disable_web_page_preview or None,
                silent=disable_notification or None,
                reply_to_msg_id=reply_to_message_id,
                random_id=self.rnd_id(),
                **style.parse(text)
            )
        )

    def forward_messages(self,
                         chat_id: int or str,
                         from_chat_id: int or str,
                         message_ids: list,
                         disable_notification: bool = None):
        """Use this method to forward messages of any kind.

        Args:
            chat_id (:obj:`int` | :obj:`str`):
                Unique identifier (int) or username (str) of the target chat.
                For your personal cloud (Saved Messages) you can simply use "me" or "self".
                For a contact that exists in your Telegram address book you can use his phone number (str).
                For a private channel/supergroup you can use its *t.me/joinchat/* link.

            from_chat_id (:obj:`int` | :obj:`str`):
                Unique identifier (int) or username (str) of the source chat where the original message was sent.
                For your personal cloud (Saved Messages) you can simply use "me" or "self".
                For a contact that exists in your Telegram address book you can use his phone number (str).
                For a private channel/supergroup you can use its *t.me/joinchat/* link.

            message_ids (:obj:`list`):
                A list of Message identifiers in the chat specified in *from_chat_id*.

            disable_notification (:obj:`bool`, optional):
                Sends the message silently.
                Users will receive a notification with no sound.

        Returns:
            On success, the sent Message is returned.

        Raises:
            :class:`pyrogram.Error`
        """
        return self.send(
            functions.messages.ForwardMessages(
                to_peer=self.resolve_peer(chat_id),
                from_peer=self.resolve_peer(from_chat_id),
                id=message_ids,
                silent=disable_notification or None,
                random_id=[self.rnd_id() for _ in message_ids]
            )
        )

    def send_photo(self,
                   chat_id: int or str,
                   photo: str,
                   caption: str = "",
                   parse_mode: str = "",
                   ttl_seconds: int = None,
                   disable_notification: bool = None,
                   reply_to_message_id: int = None,
                   progress: callable = None):
        """Use this method to send photos.

        Args:
            chat_id (:obj:`int` | :obj:`str`):
                Unique identifier (int) or username (str) of the target chat.
                For your personal cloud (Saved Messages) you can simply use "me" or "self".
                For a contact that exists in your Telegram address book you can use his phone number (str).
                For a private channel/supergroup you can use its *t.me/joinchat/* link.

            photo (:obj:`str`):
                Photo to send.
                Pass a file path as string to send a photo that exists on your local machine.

            caption (:obj:`bool`, optional):
                Photo caption, 0-200 characters.

            parse_mode (:obj:`str`):
                Use :obj:`pyrogram.ParseMode.MARKDOWN` or :obj:`pyrogram.ParseMode.HTML` if you want Telegram apps
                to show bold, italic, fixed-width text or inline URLs in your caption.
                Defaults to Markdown.

            ttl_seconds (:obj:`int`, optional):
                Self-Destruct Timer.
                If you set a timer, the photo will self-destruct in :obj:`ttl_seconds`
                seconds after it was viewed.

            disable_notification (:obj:`bool`, optional):
                Sends the message silently.
                Users will receive a notification with no sound.

            reply_to_message_id (:obj:`int`, optional):
                If the message is a reply, ID of the original message.

            progress (:obj:`callable`):
                Pass a callback function to view the upload progress.
                The function must accept two arguments (current, total).

        Other Parameters:
            current (:obj:`int`):
                The amount of bytes uploaded so far.

            total (:obj:`int`):
                The size of the file.

        Returns:
            On success, the sent Message is returned.

        Raises:
            :class:`pyrogram.Error`
        """
        style = self.html if parse_mode.lower() == "html" else self.markdown
        file = self.save_file(photo, progress=progress)

        while True:
            try:
                r = self.send(
                    functions.messages.SendMedia(
                        peer=self.resolve_peer(chat_id),
                        media=types.InputMediaUploadedPhoto(
                            file=file,
                            ttl_seconds=ttl_seconds
                        ),
                        silent=disable_notification or None,
                        reply_to_msg_id=reply_to_message_id,
                        random_id=self.rnd_id(),
                        **style.parse(caption)
                    )
                )
            except FilePartMissing as e:
                self.save_file(photo, file_id=file.id, file_part=e.x)
            else:
                return r

    def send_audio(self,
                   chat_id: int or str,
                   audio: str,
                   caption: str = "",
                   parse_mode: str = "",
                   duration: int = 0,
                   performer: str = None,
                   title: str = None,
                   disable_notification: bool = None,
                   reply_to_message_id: int = None,
                   progress: callable = None):
        """Use this method to send audio files.

        For sending voice messages, use the :obj:`send_voice` method instead.

        Args:
            chat_id (:obj:`int` | :obj:`str`):
                Unique identifier (int) or username (str) of the target chat.
                For your personal cloud (Saved Messages) you can simply use "me" or "self".
                For a contact that exists in your Telegram address book you can use his phone number (str).
                For a private channel/supergroup you can use its *t.me/joinchat/* link.

            audio (:obj:`str`):
                Audio file to send.
                Pass a file path as string to send an audio file that exists on your local machine.

            caption (:obj:`str`, optional):
                Audio caption, 0-200 characters.

            parse_mode (:obj:`str`):
                Use :obj:`pyrogram.ParseMode.MARKDOWN` or :obj:`pyrogram.ParseMode.HTML` if you want Telegram apps
                to show bold, italic, fixed-width text or inline URLs in your caption.
                Defaults to Markdown.

            duration (:obj:`int`, optional):
                Duration of the audio in seconds.

            performer (:obj:`str`, optional):
                Performer.

            title (:obj:`str`, optional):
                Track name.

            disable_notification (:obj:`bool`, optional):
                Sends the message silently.
                Users will receive a notification with no sound.

            reply_to_message_id (:obj:`int`, optional):
                If the message is a reply, ID of the original message.

            progress (:obj:`callable`):
                Pass a callback function to view the upload progress.
                The function must accept two arguments (current, total).

        Other Parameters:
            current (:obj:`int`):
                The amount of bytes uploaded so far.

            total (:obj:`int`):
                The size of the file.

        Returns:
            On success, the sent Message is returned.

        Raises:
            :class:`pyrogram.Error`
        """
        style = self.html if parse_mode.lower() == "html" else self.markdown
        file = self.save_file(audio, progress=progress)

        while True:
            try:
                r = self.send(
                    functions.messages.SendMedia(
                        peer=self.resolve_peer(chat_id),
                        media=types.InputMediaUploadedDocument(
                            mime_type=mimetypes.types_map.get("." + audio.split(".")[-1], "audio/mpeg"),
                            file=file,
                            attributes=[
                                types.DocumentAttributeAudio(
                                    duration=duration,
                                    performer=performer,
                                    title=title
                                ),
                                types.DocumentAttributeFilename(os.path.basename(audio))
                            ]
                        ),
                        silent=disable_notification or None,
                        reply_to_msg_id=reply_to_message_id,
                        random_id=self.rnd_id(),
                        **style.parse(caption)
                    )
                )
            except FilePartMissing as e:
                self.save_file(audio, file_id=file.id, file_part=e.x)
            else:
                return r

    def send_document(self,
                      chat_id: int or str,
                      document: str,
                      caption: str = "",
                      parse_mode: str = "",
                      disable_notification: bool = None,
                      reply_to_message_id: int = None,
                      progress: callable = None):
        """Use this method to send general files.

        Args:
            chat_id (:obj:`int` | :obj:`str`):
                Unique identifier (int) or username (str) of the target chat.
                For your personal cloud (Saved Messages) you can simply use "me" or "self".
                For a contact that exists in your Telegram address book you can use his phone number (str).
                For a private channel/supergroup you can use its *t.me/joinchat/* link.

            document (:obj:`str`):
                File to send.
                Pass a file path as string to send a file that exists on your local machine.

            caption (:obj:`str`, optional):
                Document caption, 0-200 characters.

            parse_mode (:obj:`str`):
                Use :obj:`pyrogram.ParseMode.MARKDOWN` or :obj:`pyrogram.ParseMode.HTML` if you want Telegram apps
                to show bold, italic, fixed-width text or inline URLs in your caption.
                Defaults to Markdown.

            disable_notification (:obj:`bool`, optional):
                Sends the message silently.
                Users will receive a notification with no sound.

            reply_to_message_id (:obj:`int`, optional):
                If the message is a reply, ID of the original message.

            progress (:obj:`callable`):
                Pass a callback function to view the upload progress.
                The function must accept two arguments (current, total).

        Other Parameters:
            current (:obj:`int`):
                The amount of bytes uploaded so far.

            total (:obj:`int`):
                The size of the file.

        Returns:
            On success, the sent Message is returned.

        Raises:
            :class:`pyrogram.Error`
        """
        style = self.html if parse_mode.lower() == "html" else self.markdown
        file = self.save_file(document, progress=progress)

        while True:
            try:
                r = self.send(
                    functions.messages.SendMedia(
                        peer=self.resolve_peer(chat_id),
                        media=types.InputMediaUploadedDocument(
                            mime_type=mimetypes.types_map.get("." + document.split(".")[-1], "text/plain"),
                            file=file,
                            attributes=[
                                types.DocumentAttributeFilename(os.path.basename(document))
                            ]
                        ),
                        silent=disable_notification or None,
                        reply_to_msg_id=reply_to_message_id,
                        random_id=self.rnd_id(),
                        **style.parse(caption)
                    )
                )
            except FilePartMissing as e:
                self.save_file(document, file_id=file.id, file_part=e.x)
            else:
                return r

    def send_sticker(self,
                     chat_id: int or str,
                     sticker: str,
                     disable_notification: bool = None,
                     reply_to_message_id: int = None,
                     progress: callable = None):
        """Use this method to send .webp stickers.

        Args:
            chat_id (:obj:`int` | :obj:`str`):
                Unique identifier (int) or username (str) of the target chat.
                For your personal cloud (Saved Messages) you can simply use "me" or "self".
                For a contact that exists in your Telegram address book you can use his phone number (str).
                For a private channel/supergroup you can use its *t.me/joinchat/* link.

            sticker (:obj:`str`):
                Sticker to send.
                Pass a file path as string to send a sticker that exists on your local machine.

            disable_notification (:obj:`bool`, optional):
                Sends the message silently.
                Users will receive a notification with no sound.

            reply_to_message_id (:obj:`int`, optional):
                If the message is a reply, ID of the original message.

            progress (:obj:`callable`):
                Pass a callback function to view the upload progress.
                The function must accept two arguments (current, total).

        Other Parameters:
            current (:obj:`int`):
                The amount of bytes uploaded so far.

            total (:obj:`int`):
                The size of the file.

        Returns:
            On success, the sent Message is returned.

        Raises:
            :class:`pyrogram.Error`
        """
        file = self.save_file(sticker, progress=progress)

        while True:
            try:
                r = self.send(
                    functions.messages.SendMedia(
                        peer=self.resolve_peer(chat_id),
                        media=types.InputMediaUploadedDocument(
                            mime_type="image/webp",
                            file=file,
                            attributes=[
                                types.DocumentAttributeFilename(os.path.basename(sticker))
                            ]
                        ),
                        silent=disable_notification or None,
                        reply_to_msg_id=reply_to_message_id,
                        random_id=self.rnd_id(),
                        message=""
                    )
                )
            except FilePartMissing as e:
                self.save_file(sticker, file_id=file.id, file_part=e.x)
            else:
                return r

    def send_video(self,
                   chat_id: int or str,
                   video: str,
                   caption: str = "",
                   parse_mode: str = "",
                   duration: int = 0,
                   width: int = 0,
                   height: int = 0,
                   thumb: str = None,
                   supports_streaming: bool = None,
                   disable_notification: bool = None,
                   reply_to_message_id: int = None,
                   progress: callable = None):
        """Use this method to send video files.

        Args:
            chat_id (:obj:`int` | :obj:`str`):
                Unique identifier (int) or username (str) of the target chat.
                For your personal cloud (Saved Messages) you can simply use "me" or "self".
                For a contact that exists in your Telegram address book you can use his phone number (str).
                For a private channel/supergroup you can use its *t.me/joinchat/* link.

            video (:obj:`str`):
                Video to send.
                Pass a file path as string to send a video that exists on your local machine.

            caption (:obj:`str`, optional):
                Video caption, 0-200 characters.

            parse_mode (:obj:`str`):
                Use :obj:`pyrogram.ParseMode.MARKDOWN` or :obj:`pyrogram.ParseMode.HTML` if you want Telegram apps
                to show bold, italic, fixed-width text or inline URLs in your caption.
                Defaults to Markdown.

            duration (:obj:`int`, optional):
                Duration of sent video in seconds.

            width (:obj:`int`, optional):
                Video width.

            height (:obj:`int`, optional):
                Video height.

            thumb (:obj:`str`, optional):
                Video thumbnail.
                Pass a file path as string to send an image that exists on your local machine.
                Thumbnail should have 90 or less pixels of width and 90 or less pixels of height.

            supports_streaming (:obj:`bool`, optional):
                Pass True, if the uploaded video is suitable for streaming.

            disable_notification (:obj:`bool`, optional):
                Sends the message silently.
                Users will receive a notification with no sound.

            reply_to_message_id (:obj:`int`, optional):
                If the message is a reply, ID of the original message.

            progress (:obj:`callable`):
                Pass a callback function to view the upload progress.
                The function must accept two arguments (current, total).

        Other Parameters:
            current (:obj:`int`):
                The amount of bytes uploaded so far.

            total (:obj:`int`):
                The size of the file.

        Returns:
            On success, the sent Message is returned.

        Raises:
            :class:`pyrogram.Error`
        """
        style = self.html if parse_mode.lower() == "html" else self.markdown
        file = self.save_file(video, progress=progress)
        file_thumb = None if thumb is None else self.save_file(thumb)

        while True:
            try:
                r = self.send(
                    functions.messages.SendMedia(
                        peer=self.resolve_peer(chat_id),
                        media=types.InputMediaUploadedDocument(
                            mime_type=mimetypes.types_map[".mp4"],
                            file=file,
                            thumb=file_thumb,
                            attributes=[
                                types.DocumentAttributeVideo(
                                    supports_streaming=supports_streaming,
                                    duration=duration,
                                    w=width,
                                    h=height
                                ),
                                types.DocumentAttributeFilename(os.path.basename(video))
                            ]
                        ),
                        silent=disable_notification or None,
                        reply_to_msg_id=reply_to_message_id,
                        random_id=self.rnd_id(),
                        **style.parse(caption)
                    )
                )
            except FilePartMissing as e:
                self.save_file(video, file_id=file.id, file_part=e.x)
            else:
                return r

    def send_voice(self,
                   chat_id: int or str,
                   voice: str,
                   caption: str = "",
                   parse_mode: str = "",
                   duration: int = 0,
                   disable_notification: bool = None,
                   reply_to_message_id: int = None,
                   progress: callable = None):
        """Use this method to send audio files.

        Args:
            chat_id (:obj:`int` | :obj:`str`):
                Unique identifier (int) or username (str) of the target chat.
                For your personal cloud (Saved Messages) you can simply use "me" or "self".
                For a contact that exists in your Telegram address book you can use his phone number (str).
                For a private channel/supergroup you can use its *t.me/joinchat/* link.

            voice (:obj:`str`):
                Audio file to send.
                Pass a file path as string to send an audio file that exists on your local machine.

            caption (:obj:`str`, optional):
                Voice message caption, 0-200 characters.

            parse_mode (:obj:`str`):
                Use :obj:`pyrogram.ParseMode.MARKDOWN` or :obj:`pyrogram.ParseMode.HTML` if you want Telegram apps
                to show bold, italic, fixed-width text or inline URLs in your caption.
                Defaults to Markdown.

            duration (:obj:`int`, optional):
                Duration of the voice message in seconds.

            disable_notification (:obj:`bool`, optional):
                Sends the message silently.
                Users will receive a notification with no sound.

            reply_to_message_id (:obj:`int`, optional):
                If the message is a reply, ID of the original message

            progress (:obj:`callable`):
                Pass a callback function to view the upload progress.
                The function must accept two arguments (current, total).

        Other Parameters:
            current (:obj:`int`):
                The amount of bytes uploaded so far.

            total (:obj:`int`):
                The size of the file.

        Returns:
            On success, the sent Message is returned.

        Raises:
            :class:`pyrogram.Error`
        """
        style = self.html if parse_mode.lower() == "html" else self.markdown
        file = self.save_file(voice, progress=progress)

        while True:
            try:
                r = self.send(
                    functions.messages.SendMedia(
                        peer=self.resolve_peer(chat_id),
                        media=types.InputMediaUploadedDocument(
                            mime_type=mimetypes.types_map.get("." + voice.split(".")[-1], "audio/mpeg"),
                            file=file,
                            attributes=[
                                types.DocumentAttributeAudio(
                                    voice=True,
                                    duration=duration
                                )
                            ]
                        ),
                        silent=disable_notification or None,
                        reply_to_msg_id=reply_to_message_id,
                        random_id=self.rnd_id(),
                        **style.parse(caption)
                    )
                )
            except FilePartMissing as e:
                self.save_file(voice, file_id=file.id, file_part=e.x)
            else:
                return r

    def send_video_note(self,
                        chat_id: int or str,
                        video_note: str,
                        duration: int = 0,
                        length: int = 1,
                        disable_notification: bool = None,
                        reply_to_message_id: int = None,
                        progress: callable = None):
        """Use this method to send video messages.

        Args:
            chat_id (:obj:`int` | :obj:`str`):
                Unique identifier (int) or username (str) of the target chat.
                For your personal cloud (Saved Messages) you can simply use "me" or "self".
                For a contact that exists in your Telegram address book you can use his phone number (str).
                For a private channel/supergroup you can use its *t.me/joinchat/* link.

            video_note (:obj:`str`):
                Video note to send.
                Pass a file path as string to send a video note that exists on your local machine.

            duration (:obj:`int`, optional):
                Duration of sent video in seconds.

            length (:obj:`int`, optional):
                Video width and height.

            disable_notification (:obj:`bool`, optional):
                Sends the message silently.
                Users will receive a notification with no sound.

            reply_to_message_id (:obj:`int`, optional):
                If the message is a reply, ID of the original message

            progress (:obj:`callable`):
                Pass a callback function to view the upload progress.
                The function must accept two arguments (current, total).

        Other Parameters:
            current (:obj:`int`):
                The amount of bytes uploaded so far.

            total (:obj:`int`):
                The size of the file.

        Returns:
            On success, the sent Message is returned.

        Raises:
            :class:`pyrogram.Error`
        """
        file = self.save_file(video_note, progress=progress)

        while True:
            try:
                r = self.send(
                    functions.messages.SendMedia(
                        peer=self.resolve_peer(chat_id),
                        media=types.InputMediaUploadedDocument(
                            mime_type=mimetypes.types_map[".mp4"],
                            file=file,
                            attributes=[
                                types.DocumentAttributeVideo(
                                    round_message=True,
                                    duration=duration,
                                    w=length,
                                    h=length
                                )
                            ]
                        ),
                        message="",
                        silent=disable_notification or None,
                        reply_to_msg_id=reply_to_message_id,
                        random_id=self.rnd_id()
                    )
                )
            except FilePartMissing as e:
                self.save_file(video_note, file_id=file.id, file_part=e.x)
            else:
                return r

    # TODO: Add progress parameter
    def send_media_group(self,
                         chat_id: int or str,
                         media: list,
                         disable_notification: bool = None,
                         reply_to_message_id: int = None):
        """Use this method to send a group of photos or videos as an album.
        On success, an Update containing the sent Messages is returned.

        Args:
            chat_id (:obj:`int` | :obj:`str`):
                Unique identifier (int) or username (str) of the target chat.
                For your personal cloud (Saved Messages) you can simply use "me" or "self".
                For a contact that exists in your Telegram address book you can use his phone number (str).
                For a private channel/supergroup you can use its *t.me/joinchat/* link.

            media (:obj:`list`):
                A list containing either :obj:`pyrogram.InputMedia.Photo` or :obj:`pyrogram.InputMedia.Video` objects
                describing photos and videos to be sent, must include 2–10 items.

            disable_notification (:obj:`bool`, optional):
                Sends the message silently.
                Users will receive a notification with no sound.

            reply_to_message_id (:obj:`int`, optional):
                If the message is a reply, ID of the original message.
        """
        multi_media = []

        for i in media:
            if isinstance(i, InputMedia.Photo):
                style = self.html if i.parse_mode.lower() == "html" else self.markdown
                media = self.save_file(i.media)

                media = self.send(
                    functions.messages.UploadMedia(
                        peer=self.resolve_peer(chat_id),
                        media=types.InputMediaUploadedPhoto(
                            file=media
                        )
                    )
                )

                single_media = types.InputSingleMedia(
                    media=types.InputMediaPhoto(
                        id=types.InputPhoto(
                            id=media.photo.id,
                            access_hash=media.photo.access_hash
                        )
                    ),
                    random_id=self.rnd_id(),
                    **style.parse(i.caption)
                )

                multi_media.append(single_media)
            elif isinstance(i, InputMedia.Video):
                style = self.html if i.parse_mode.lower() == "html" else self.markdown
                media = self.save_file(i.media)

                media = self.send(
                    functions.messages.UploadMedia(
                        peer=self.resolve_peer(chat_id),
                        media=types.InputMediaUploadedDocument(
                            file=media,
                            mime_type=mimetypes.types_map[".mp4"],
                            attributes=[
                                types.DocumentAttributeVideo(
                                    supports_streaming=i.supports_streaming,
                                    duration=i.duration,
                                    w=i.width,
                                    h=i.height
                                ),
                                types.DocumentAttributeFilename(os.path.basename(i.media))
                            ]
                        )
                    )
                )

                single_media = types.InputSingleMedia(
                    media=types.InputMediaDocument(
                        id=types.InputDocument(
                            id=media.document.id,
                            access_hash=media.document.access_hash
                        )
                    ),
                    random_id=self.rnd_id(),
                    **style.parse(i.caption)
                )

                multi_media.append(single_media)

        return self.send(
            functions.messages.SendMultiMedia(
                peer=self.resolve_peer(chat_id),
                multi_media=multi_media,
                silent=disable_notification or None,
                reply_to_msg_id=reply_to_message_id
            )
        )

    def send_location(self,
                      chat_id: int or str,
                      latitude: float,
                      longitude: float,
                      disable_notification: bool = None,
                      reply_to_message_id: int = None):
        """Use this method to send points on the map.

        Args:
            chat_id (:obj:`int` | :obj:`str`):
                Unique identifier (int) or username (str) of the target chat.
                For your personal cloud (Saved Messages) you can simply use "me" or "self".
                For a contact that exists in your Telegram address book you can use his phone number (str).
                For a private channel/supergroup you can use its *t.me/joinchat/* link.

            latitude (:obj:`float`):
                Latitude of the location.

            longitude (:obj:`float`):
                Longitude of the location.

            disable_notification (:obj:`bool`, optional):
                Sends the message silently.
                Users will receive a notification with no sound.

            reply_to_message_id (:obj:`int`, optional):
                If the message is a reply, ID of the original message

        Returns:
            On success, the sent Message is returned.

        Raises:
            :class:`pyrogram.Error`
        """
        return self.send(
            functions.messages.SendMedia(
                peer=self.resolve_peer(chat_id),
                media=types.InputMediaGeoPoint(
                    types.InputGeoPoint(
                        latitude,
                        longitude
                    )
                ),
                message="",
                silent=disable_notification or None,
                reply_to_msg_id=reply_to_message_id,
                random_id=self.rnd_id()
            )
        )

    def send_venue(self,
                   chat_id: int or str,
                   latitude: float,
                   longitude: float,
                   title: str,
                   address: str,
                   foursquare_id: str = "",
                   disable_notification: bool = None,
                   reply_to_message_id: int = None):
        """Use this method to send information about a venue.

        Args:
            chat_id (:obj:`int` | :obj:`str`):
                Unique identifier (int) or username (str) of the target chat.
                For your personal cloud (Saved Messages) you can simply use "me" or "self".
                For a contact that exists in your Telegram address book you can use his phone number (str).
                For a private channel/supergroup you can use its *t.me/joinchat/* link.

            latitude (:obj:`float`):
                Latitude of the venue.

            longitude (:obj:`float`):
                Longitude of the venue.

            title (:obj:`str`):
                Name of the venue.

            address (:obj:`str`):
                Address of the venue.

            foursquare_id (:obj:`str`, optional):
                Foursquare identifier of the venue.

            disable_notification (:obj:`bool`, optional):
                Sends the message silently.
                Users will receive a notification with no sound.

            reply_to_message_id (:obj:`int`, optional):
                If the message is a reply, ID of the original message

        Returns:
            On success, the sent Message is returned.

        Raises:
            :class:`pyrogram.Error`
        """
        return self.send(
            functions.messages.SendMedia(
                peer=self.resolve_peer(chat_id),
                media=types.InputMediaVenue(
                    geo_point=types.InputGeoPoint(
                        lat=latitude,
                        long=longitude
                    ),
                    title=title,
                    address=address,
                    provider="",
                    venue_id=foursquare_id,
                    venue_type=""
                ),
                message="",
                silent=disable_notification or None,
                reply_to_msg_id=reply_to_message_id,
                random_id=self.rnd_id()
            )
        )

    def send_contact(self,
                     chat_id: int or str,
                     phone_number: str,
                     first_name: str,
                     last_name: str,
                     disable_notification: bool = None,
                     reply_to_message_id: int = None):
        """Use this method to send phone contacts.

        Args:
            chat_id (:obj:`int` | :obj:`str`):
                Unique identifier (int) or username (str) of the target chat.
                For your personal cloud (Saved Messages) you can simply use "me" or "self".
                For a contact that exists in your Telegram address book you can use his phone number (str).
                For a private channel/supergroup you can use its *t.me/joinchat/* link.

            phone_number (:obj:`str`):
                Contact's phone number.

            first_name (:obj:`str`):
                Contact's first name.

            last_name (:obj:`str`):
                Contact's last name.

            disable_notification (:obj:`bool`, optional):
                Sends the message silently.
                Users will receive a notification with no sound.

            reply_to_message_id (:obj:`int`, optional):
                If the message is a reply, ID of the original message.

        Returns:
             On success, the sent Message is returned.

        Raises:
            :class:`pyrogram.Error`
        """
        return self.send(
            functions.messages.SendMedia(
                peer=self.resolve_peer(chat_id),
                media=types.InputMediaContact(
                    phone_number,
                    first_name,
                    last_name
                ),
                message="",
                silent=disable_notification or None,
                reply_to_msg_id=reply_to_message_id,
                random_id=self.rnd_id()
            )
        )

    def send_chat_action(self,
                         chat_id: int or str,
                         action: callable,
                         progress: int = 0):
        """Use this method when you need to tell the other party that something is happening on your side.

        Args:
            chat_id (:obj:`int` | :obj:`str`):
                Unique identifier (int) or username (str) of the target chat.
                For your personal cloud (Saved Messages) you can simply use "me" or "self".
                For a contact that exists in your Telegram address book you can use his phone number (str).
                For a private channel/supergroup you can use its *t.me/joinchat/* link.

            action (:obj:`callable`):
                Type of action to broadcast.
                Choose one from the :class:`pyrogram.ChatAction` class,
                depending on what the user is about to receive.

            progress (:obj:`int`, optional):
                Progress of the upload process.

        Raises:
            :class:`pyrogram.Error`
        """
        return self.send(
            functions.messages.SetTyping(
                peer=self.resolve_peer(chat_id),
                action=action(progress=progress)
            )
        )

    def get_user_profile_photos(self,
                                user_id: int or str,
                                offset: int = 0,
                                limit: int = 100):
        """Use this method to get a list of profile pictures for a user.

        Args:
            user_id (:obj:`int` | :obj:`str`):
                Unique identifier of the target user.

            offset (:obj:`int`, optional):
                Sequential number of the first photo to be returned.
                By default, all photos are returned.

            limit (:obj:`int`, optional):
                Limits the number of photos to be retrieved.
                Values between 1—100 are accepted. Defaults to 100.

        Raises:
            :class:`pyrogram.Error`
        """
        return self.send(
            functions.photos.GetUserPhotos(
                user_id=self.resolve_peer(user_id),
                offset=offset,
                max_id=0,
                limit=limit
            )
        )

    def edit_message_text(self,
                          chat_id: int or str,
                          message_id: int,
                          text: str,
                          parse_mode: str = "",
                          disable_web_page_preview: bool = None):
        """Use this method to edit text messages.

        Args:
            chat_id (:obj:`int` | :obj:`str`):
                Unique identifier (int) or username (str) of the target chat.
                For your personal cloud (Saved Messages) you can simply use "me" or "self".
                For a contact that exists in your Telegram address book you can use his phone number (str).
                For a private channel/supergroup you can use its *t.me/joinchat/* link.

            message_id (:obj:`int`):
                Message identifier in the chat specified in chat_id.

            text (:obj:`str`):
                New text of the message.

            parse_mode (:obj:`str`):
                Use :obj:`pyrogram.ParseMode.MARKDOWN` or :obj:`pyrogram.ParseMode.HTML` if you want Telegram apps
                to show bold, italic, fixed-width text or inline URLs in your message.
                Defaults to Markdown.

            disable_web_page_preview (:obj:`bool`, optional):
                Disables link previews for links in this message.

        Raises:
            :class:`pyrogram.Error`
        """
        style = self.html if parse_mode.lower() == "html" else self.markdown

        return self.send(
            functions.messages.EditMessage(
                peer=self.resolve_peer(chat_id),
                id=message_id,
                no_webpage=disable_web_page_preview or None,
                **style.parse(text)
            )
        )

    def edit_message_caption(self,
                             chat_id: int or str,
                             message_id: int,
                             caption: str,
                             parse_mode: str = ""):
        """Use this method to edit captions of messages.

        Args:
            chat_id (:obj:`int` | :obj:`str`):
                Unique identifier (int) or username (str) of the target chat.
                For your personal cloud (Saved Messages) you can simply use "me" or "self".
                For a contact that exists in your Telegram address book you can use his phone number (str).
                For a private channel/supergroup you can use its *t.me/joinchat/* link.

            message_id (:obj:`int`):
                Message identifier in the chat specified in chat_id.

            caption (:obj:`str`):
                New caption of the message.

            parse_mode (:obj:`str`):
                Use :obj:`pyrogram.ParseMode.MARKDOWN` or :obj:`pyrogram.ParseMode.HTML` if you want Telegram apps
                to show bold, italic, fixed-width text or inline URLs in your caption.
                Defaults to Markdown.

        Raises:
            :class:`pyrogram.Error`
        """
        style = self.html if parse_mode.lower() == "html" else self.markdown

        return self.send(
            functions.messages.EditMessage(
                peer=self.resolve_peer(chat_id),
                id=message_id,
                **style.parse(caption)
            )
        )

    def delete_messages(self,
                        chat_id: int or str,
                        message_ids: list,
                        revoke: bool = None):
        """Use this method to delete messages, including service messages, with the following limitations:

        - A message can only be deleted if it was sent less than 48 hours ago.
        - Users can delete outgoing messages in groups and supergroups.
        - Users granted *can_post_messages* permissions can delete outgoing messages in channels.
        - If the user is an administrator of a group, it can delete any message there.
        - If the user has *can_delete_messages* permission in a supergroup or a channel, it can delete any message there.

        Args:
            chat_id (:obj:`int` | :obj:`str`):
                Unique identifier (int) or username (str) of the target chat.
                For your personal cloud (Saved Messages) you can simply use "me" or "self".
                For a contact that exists in your Telegram address book you can use his phone number (str).
                For a private channel/supergroup you can use its *t.me/joinchat/* link.

            message_ids (:obj:`list`):
                List of identifiers of the messages to delete.

            revoke (:obj:`bool`, optional):
                Deletes messages on both parts.
                This is only for private cloud chats and normal groups, messages on
                channels and supergroups are always revoked (i.e.: deleted for everyone).

        Raises:
            :class:`pyrogram.Error`
        """
        peer = self.resolve_peer(chat_id)

        if isinstance(peer, types.InputPeerChannel):
            return self.send(
                functions.channels.DeleteMessages(
                    channel=peer,
                    id=message_ids
                )
            )
        else:
            # TODO: Maybe "revoke" is superfluous.
            # If I want to delete a message, chances are I want it to
            # be deleted even from the other side
            return self.send(
                functions.messages.DeleteMessages(
                    id=message_ids,
                    revoke=revoke or None
                )
            )

    # TODO: Remove redundant code
    def save_file(self,
                  path: str,
                  file_id: int = None,
                  file_part: int = 0,
                  progress: callable = None):
        part_size = 512 * 1024
        file_size = os.path.getsize(path)
        file_total_parts = math.ceil(file_size / part_size)
        is_big = True if file_size > 10 * 1024 * 1024 else False
        is_missing_part = True if file_id is not None else False
        file_id = file_id or self.rnd_id()
        md5_sum = md5() if not is_big and not is_missing_part else None

        session = Session(self.dc_id, self.test_mode, self.proxy, self.auth_key, self.api_key.api_id)
        session.start()

        try:
            with open(path, "rb") as f:
                f.seek(part_size * file_part)

                while True:
                    chunk = f.read(part_size)

                    if not chunk:
                        if not is_big:
                            md5_sum = "".join([hex(i)[2:].zfill(2) for i in md5_sum.digest()])
                        break

                    session.send(
                        (functions.upload.SaveBigFilePart if is_big else functions.upload.SaveFilePart)(
                            file_id=file_id,
                            file_part=file_part,
                            bytes=chunk,
                            file_total_parts=file_total_parts
                        )
                    )

                    if is_missing_part:
                        return

                    if not is_big:
                        md5_sum.update(chunk)

                    file_part += 1

                    if progress:
                        progress(min(file_part * part_size, file_size), file_size)
        except Exception as e:
            log.error(e)
        else:
            return (types.InputFileBig if is_big else types.InputFile)(
                id=file_id,
                parts=file_total_parts,
                name=os.path.basename(path),
                md5_checksum=md5_sum
            )
        finally:
            session.stop()

    def get_file(self,
                 dc_id: int,
                 id: int = None,
                 access_hash: int = None,
                 volume_id: int = None,
                 local_id: int = None,
                 secret: int = None,
                 version: int = 0,
                 size: int = None,
                 progress: callable = None) -> str:
        if dc_id != self.dc_id:
            exported_auth = self.send(
                functions.auth.ExportAuthorization(
                    dc_id=dc_id
                )
            )

            session = Session(
                dc_id,
                self.test_mode,
                self.proxy,
                Auth(dc_id, self.test_mode, self.proxy).create(),
                self.api_key.api_id
            )

            session.start()

            session.send(
                functions.auth.ImportAuthorization(
                    id=exported_auth.id,
                    bytes=exported_auth.bytes
                )
            )
        else:
            session = Session(
                dc_id,
                self.test_mode,
                self.proxy,
                self.auth_key,
                self.api_key.api_id
            )

            session.start()

        if volume_id:  # Photos are accessed by volume_id, local_id, secret
            location = types.InputFileLocation(
                volume_id=volume_id,
                local_id=local_id,
                secret=secret
            )
        else:  # Any other file can be more easily accessed by id and access_hash
            location = types.InputDocumentFileLocation(
                id=id,
                access_hash=access_hash,
                version=version
            )

        limit = 1024 * 1024
        offset = 0
        file_name = None

        try:
            r = session.send(
                functions.upload.GetFile(
                    location=location,
                    offset=offset,
                    limit=limit
                )
            )

            fd, file_name = tempfile.mkstemp()

            if isinstance(r, types.upload.File):
                with os.fdopen(fd, "wb") as f:
                    while True:
                        chunk = r.bytes

                        if not chunk:
                            break

                        f.write(chunk)
                        f.flush()
                        os.fsync(f.fileno())

                        offset += limit

                        if progress:
                            progress(min(offset, size), size)

                        r = session.send(
                            functions.upload.GetFile(
                                location=location,
                                offset=offset,
                                limit=limit
                            )
                        )

            if isinstance(r, types.upload.FileCdnRedirect):
                cdn_session = Session(
                    r.dc_id,
                    self.test_mode,
                    self.proxy,
                    Auth(r.dc_id, self.test_mode, self.proxy).create(),
                    self.api_key.api_id,
                    is_cdn=True
                )

                cdn_session.start()

                try:
                    # cant fdopen the closed file descriptor which could be closed due
                    # to the with statement in the branch just above.
                    # make a new temp file to write to

                    try:
                        os.remove(file_name)
                    except OSError:
                        pass

                    fd, file_name = tempfile.mkstemp()

                    with os.fdopen(fd, "wb") as f:
                        while True:
                            r2 = cdn_session.send(
                                functions.upload.GetCdnFile(
                                    location=location,
                                    file_token=r.file_token,
                                    offset=offset,
                                    limit=limit
                                )
                            )

                            if isinstance(r2, types.upload.CdnFileReuploadNeeded):
                                try:
                                    session.send(
                                        functions.upload.ReuploadCdnFile(
                                            file_token=r.file_token,
                                            request_token=r2.request_token
                                        )
                                    )
                                except VolumeLocNotFound:
                                    break
                                else:
                                    continue

                            chunk = r2.bytes

                            # https://core.telegram.org/cdn#decrypting-files
                            decrypted_chunk = AES.ctr_decrypt(
                                chunk,
                                r.encryption_key,
                                r.encryption_iv,
                                offset
                            )

                            hashes = session.send(
                                functions.upload.GetCdnFileHashes(
                                    r.file_token,
                                    offset
                                )
                            )

                            # https://core.telegram.org/cdn#verifying-files
                            for i, h in enumerate(hashes):
                                cdn_chunk = decrypted_chunk[h.limit * i: h.limit * (i + 1)]
                                assert h.hash == sha256(cdn_chunk).digest(), "Invalid CDN hash part {}".format(i)

                            f.write(decrypted_chunk)
                            f.flush()
                            os.fsync(f.fileno())

                            offset += limit

                            if progress:
                                progress(min(offset, size), size)

                            if len(chunk) < limit:
                                break
                except Exception as e:
                    raise e
                finally:
                    cdn_session.stop()
        except Exception as e:
            log.error(e, exc_info=True)

<<<<<<< HEAD
            if file_name:
                try:
                    os.remove(file_name)
                except OSError:
                    pass
=======
            try:
                os.remove(file_name)
            except OSError:
                pass
>>>>>>> aa8125d7
        else:
            return file_name
        finally:
            session.stop()

    def join_chat(self, chat_id: str):
        """Use this method to join a group chat or channel.

        Args:
            chat_id (:obj:`str`):
                Unique identifier for the target chat in form of *t.me/joinchat/* links or username of the target
                channel/supergroup (in the format @username).

        Raises:
            :class:`pyrogram.Error`
        """
        match = self.INVITE_LINK_RE.match(chat_id)

        if match:
            return self.send(
                functions.messages.ImportChatInvite(
                    hash=match.group(1)
                )
            )
        else:
            resolved_peer = self.send(
                functions.contacts.ResolveUsername(
                    username=chat_id.lower().strip("@")
                )
            )

            channel = InputPeerChannel(
                channel_id=resolved_peer.chats[0].id,
                access_hash=resolved_peer.chats[0].access_hash
            )

            return self.send(
                functions.channels.JoinChannel(
                    channel=channel
                )
            )

    def leave_chat(self, chat_id: int or str, delete: bool = False):
        """Use this method to leave a group chat or channel.

        Args:
            chat_id (:obj:`int` | :obj:`str`):
                Unique identifier for the target chat or username of the target channel/supergroup
                (in the format @username).

            delete (:obj:`bool`, optional):
                Deletes the group chat dialog after leaving (for simple group chats, not supergroups).

        Raises:
            :class:`pyrogram.Error`
        """
        peer = self.resolve_peer(chat_id)

        if isinstance(peer, types.InputPeerChannel):
            return self.send(
                functions.channels.LeaveChannel(
                    channel=self.resolve_peer(chat_id)
                )
            )
        elif isinstance(peer, types.InputPeerChat):
            r = self.send(
                functions.messages.DeleteChatUser(
                    chat_id=peer.chat_id,
                    user_id=types.InputPeerSelf()
                )
            )

            if delete:
                self.send(
                    functions.messages.DeleteHistory(
                        peer=peer,
                        max_id=0
                    )
                )

            return r

    def export_chat_invite_link(self, chat_id: int or str, new: bool = False):
        """Use this method to export an invite link to a supergroup or a channel.

        The user must be an administrator in the chat for this to work and must have the appropriate admin rights.

        Args:
            chat_id (:obj:`int` | :obj:`str`):
                Unique identifier for the target chat or username of the target channel/supergroup
                (in the format @username).

            new (:obj:`bool`):
                The previous link will be deactivated and a new link will be generated.
                This is also used to create the invite link in case it doesn't exist yet.

        Returns:
            On success, the exported invite link as string is returned.

        Raises:
            :class:`pyrogram.Error`

        Note:
            If the returned link is a new one it may take a while for it to be activated.
        """
        peer = self.resolve_peer(chat_id)

        if isinstance(peer, types.InputPeerChat):
            if new:
                return self.send(
                    functions.messages.ExportChatInvite(
                        chat_id=peer.chat_id
                    )
                ).link
            else:
                chat_full = self.send(
                    functions.messages.GetFullChat(
                        chat_id=peer.chat_id
                    )
                ).full_chat  # type: types.ChatFull

                if isinstance(chat_full.exported_invite, types.ChatInviteExported):
                    return chat_full.exported_invite.link
                else:
                    raise ChatAdminRequired
        elif isinstance(peer, types.InputPeerChannel):
            if new:
                return self.send(
                    functions.channels.ExportInvite(
                        channel=peer
                    )
                ).link
            else:
                channel_full = self.send(
                    functions.channels.GetFullChannel(
                        channel=peer
                    )
                ).full_chat  # type: types.ChannelFull

                if isinstance(channel_full.exported_invite, types.ChatInviteExported):
                    return channel_full.exported_invite.link
                else:
                    raise ChatAdminRequired

    def enable_cloud_password(self, password: str, hint: str = "", email: str = ""):
        """Use this method to enable the Two-Step Verification security feature (Cloud Password) on your account.

        This password will be asked when you log in on a new device in addition to the SMS code.

        Args:
            password (:obj:`str`):
                Your password.

            hint (:obj:`str`, optional):
                A password hint.

            email (:obj:`str`, optional):
                Recovery e-mail.

        Returns:
            True on success, False otherwise.

        Raises:
            :class:`pyrogram.Error`
        """
        r = self.send(functions.account.GetPassword())

        if isinstance(r, types.account.NoPassword):
            salt = r.new_salt + os.urandom(8)
            password_hash = sha256(salt + password.encode() + salt).digest()

            return self.send(
                functions.account.UpdatePasswordSettings(
                    current_password_hash=salt,
                    new_settings=types.account.PasswordInputSettings(
                        new_salt=salt,
                        new_password_hash=password_hash,
                        hint=hint,
                        email=email
                    )
                )
            )
        else:
            return False

    def change_cloud_password(self, current_password: str, new_password: str, new_hint: str = ""):
        """Use this method to change your Two-Step Verification password (Cloud Password) with a new one.

        Args:
            current_password (:obj:`str`):
                Your current password.

            new_password (:obj:`str`):
                Your new password.

            new_hint (:obj:`str`, optional):
                A new password hint.

        Returns:
            True on success, False otherwise.

        Raises:
            :class:`pyrogram.Error`
        """
        r = self.send(functions.account.GetPassword())

        if isinstance(r, types.account.Password):
            current_password_hash = sha256(r.current_salt + current_password.encode() + r.current_salt).digest()

            new_salt = r.new_salt + os.urandom(8)
            new_password_hash = sha256(new_salt + new_password.encode() + new_salt).digest()

            return self.send(
                functions.account.UpdatePasswordSettings(
                    current_password_hash=current_password_hash,
                    new_settings=types.account.PasswordInputSettings(
                        new_salt=new_salt,
                        new_password_hash=new_password_hash,
                        hint=new_hint
                    )
                )
            )
        else:
            return False

    def remove_cloud_password(self, password: str):
        """Use this method to turn off the Two-Step Verification security feature (Cloud Password) on your account.

        Args:
            password (:obj:`str`):
                Your current password.

        Returns:
            True on success, False otherwise.

        Raises:
            :class:`pyrogram.Error`
        """
        r = self.send(functions.account.GetPassword())

        if isinstance(r, types.account.Password):
            password_hash = sha256(r.current_salt + password.encode() + r.current_salt).digest()

            return self.send(
                functions.account.UpdatePasswordSettings(
                    current_password_hash=password_hash,
                    new_settings=types.account.PasswordInputSettings(
                        new_salt=b"",
                        new_password_hash=b"",
                        hint=""
                    )
                )
            )
        else:
            return False

    def download_media(self,
                       message: types.Message,
                       file_name: str = None,
                       block: bool = True,
                       progress: callable = None):
        """Use this method to download the media from a Message.

        Files are saved in the *downloads* folder.

        Args:
            message (:obj:`Message <pyrogram.api.types.Message>`):
                The Message containing the media.

            file_name (:obj:`str`, optional):
                Specify a custom *file_name* to be used instead of the one provided by Telegram.

            block (:obj:`bool`, optional):
                Blocks the code execution until the file has been downloaded.
                Defaults to True.

            progress (:obj:`callable`):
                Pass a callback function to view the download progress.
                The function must accept two arguments (current, total).

        Other Parameters:
            current (:obj:`int`):
                The amount of bytes downloaded so far.

            total (:obj:`int`):
                The size of the file.

        Returns:
            The relative path of the downloaded file.

        Raises:
            :class:`pyrogram.Error`
        """
        if isinstance(message, (types.Message, types.Photo)):
            done = Event()
            path = [None]

            if isinstance(message, types.Message):
                media = message.media
            else:
                media = message

            if media is not None:
                self.download_queue.put((media, file_name, done, progress, path))
            else:
                return

            if block:
                done.wait()

            return path[0]

    def download_photo(self,
                       photo: types.Photo or types.UserProfilePhoto or types.ChatPhoto,
                       file_name: str = None,
                       block: bool = True):
        """Use this method to download a photo not contained inside a Message.
        For example, a photo of a User or a Chat/Channel.

        Photos are saved in the *downloads* folder.

        Args:
            photo (:obj:`Photo <pyrogram.api.types.Photo>` | :obj:`UserProfilePhoto <pyrogram.api.types.UserProfilePhoto>` | :obj:`ChatPhoto <pyrogram.api.types.ChatPhoto>`):
                The photo object.

            file_name (:obj:`str`, optional):
                Specify a custom *file_name* to be used.

            block (:obj:`bool`, optional):
                Blocks the code execution until the photo has been downloaded.
                Defaults to True.

        Returns:
            The relative path of the downloaded photo.

        Raises:
            :class:`pyrogram.Error`
        """
        if isinstance(photo, (types.UserProfilePhoto, types.ChatPhoto)):
            photo = types.Photo(
                id=0,
                access_hash=0,
                date=int(time.time()),
                sizes=[types.PhotoSize(
                    type="",
                    location=photo.photo_big,
                    w=0,
                    h=0,
                    size=0
                )]
            )

        return self.download_media(photo, file_name, block)

    def add_contacts(self, contacts: list):
        """Use this method to add contacts to your Telegram address book.

        Args:
            contacts (:obj:`list`):
                A list of :obj:`InputPhoneContact <pyrogram.InputPhoneContact>`

        Returns:
            On success, the added contacts are returned.

        Raises:
            :class:`pyrogram.Error`
        """
        imported_contacts = self.send(
            functions.contacts.ImportContacts(
                contacts=contacts
            )
        )

        return imported_contacts

    def delete_contacts(self, ids: list):
        """Use this method to delete contacts from your Telegram address book

        Args:
            ids (:obj:`list`):
                A list of unique identifiers for the target users.
                Can be an ID (int), a username (string) or phone number (string).

        Returns:
            True on success.

        Raises:
            :class:`pyrogram.Error`
        """
        contacts = []

        for i in ids:
            try:
                input_user = self.resolve_peer(i)
            except PeerIdInvalid:
                continue
            else:
                if isinstance(input_user, types.InputPeerUser):
                    contacts.append(input_user)

        return self.send(
            functions.contacts.DeleteContacts(
                id=contacts
            )
        )

    def get_contacts(self, _hash: int = 0):
        while True:
            try:
                contacts = self.send(functions.contacts.GetContacts(_hash))
            except FloodWait as e:
                log.warning("get_contacts flood: waiting {} seconds".format(e.x))
                time.sleep(e.x)
                continue
            else:
                if isinstance(contacts, types.contacts.Contacts):
                    log.info("Contacts count: {}".format(len(contacts.users)))

                return contacts

    def get_inline_bot_results(self,
                               bot: int or str,
                               query: str,
                               offset: str = "",
                               location: tuple = None):
        """Use this method to get bot results via inline queries.
        You can then send a result using :obj:`send_inline_bot_result <pyrogram.Client.send_inline_bot_result>`

        Args:
            bot (:obj:`int` | :obj:`str`):
                Unique identifier of the inline bot you want to get results from. You can specify
                a @username (str) or a bot ID (int).

            query (:obj:`str`):
                Text of the query (up to 512 characters).

            offset (:obj:`str`):
                Offset of the results to be returned.

            location (:obj:`tuple`, optional):
                Your location in tuple format (latitude, longitude), e.g.: (51.500729, -0.124583).
                Useful for location-based results only.

        Returns:
            On Success, :obj:`BotResults <pyrogram.api.types.messages.BotResults>` is returned.

        Raises:
            :class:`pyrogram.Error`
        """
        return self.send(
            functions.messages.GetInlineBotResults(
                bot=self.resolve_peer(bot),
                peer=types.InputPeerSelf(),
                query=query,
                offset=offset,
                geo_point=types.InputGeoPoint(
                    lat=location[0],
                    long=location[1]
                ) if location else None
            )
        )

    def send_inline_bot_result(self,
                               chat_id: int or str,
                               query_id: int,
                               result_id: str,
                               disable_notification: bool = None,
                               reply_to_message_id: int = None):
        """Use this method to send an inline bot result.
        Bot results can be retrieved using :obj:`get_inline_bot_results <pyrogram.Client.get_inline_bot_results>`

        Args:
            chat_id (:obj:`int` | :obj:`str`):
                Unique identifier (int) or username (str) of the target chat.
                For your personal cloud (Saved Messages) you can simply use "me" or "self".
                For a contact that exists in your Telegram address book you can use his phone number (str).
                For a private channel/supergroup you can use its *t.me/joinchat/* link.

            query_id (:obj:`int`):
                Unique identifier for the answered query.

            result_id (:obj:`str`):
                Unique identifier for the result that was chosen.

            disable_notification (:obj:`bool`, optional):
                Sends the message silently.
                Users will receive a notification with no sound.

            reply_to_message_id (:obj:`bool`, optional):
                If the message is a reply, ID of the original message.

        Returns:
            On success, the sent Message is returned.

        Raises:
            :class:`pyrogram.Error`
        """
        return self.send(
            functions.messages.SendInlineBotResult(
                peer=self.resolve_peer(chat_id),
                query_id=query_id,
                id=result_id,
                random_id=self.rnd_id(),
                silent=disable_notification or None,
                reply_to_msg_id=reply_to_message_id
            )
        )

    def get_messages(self,
                     chat_id: int or str,
                     message_ids: list):
        """Use this method to get messages that belong to a specific chat.
        You can retrieve up to 200 messages at once.

        Args:
            chat_id (:obj:`int` | :obj:`str`):
                Unique identifier (int) or username (str) of the target chat.
                For your personal cloud (Saved Messages) you can simply use "me" or "self".
                For a contact that exists in your Telegram address book you can use his phone number (str).
                For a private channel/supergroup you can use its *t.me/joinchat/* link.

            message_ids (:obj:`list`):
                A list of Message identifiers in the chat specified in *chat_id*.

        Returns:
            List of the requested messages

        Raises:
            :class:`pyrogram.Error`
        """
        peer = self.resolve_peer(chat_id)
        message_ids = [types.InputMessageID(i) for i in message_ids]

        if isinstance(peer, types.InputPeerChannel):
            rpc = functions.channels.GetMessages(
                channel=peer,
                id=message_ids
            )
        else:
            rpc = functions.messages.GetMessages(
                id=message_ids
            )

        return self.send(rpc)<|MERGE_RESOLUTION|>--- conflicted
+++ resolved
@@ -2378,18 +2378,11 @@
         except Exception as e:
             log.error(e, exc_info=True)
 
-<<<<<<< HEAD
             if file_name:
                 try:
                     os.remove(file_name)
                 except OSError:
                     pass
-=======
-            try:
-                os.remove(file_name)
-            except OSError:
-                pass
->>>>>>> aa8125d7
         else:
             return file_name
         finally:
