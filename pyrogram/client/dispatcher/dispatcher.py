# Pyrogram - Telegram MTProto API Client Library for Python
# Copyright (C) 2017-2018 Dan Tès <https://github.com/delivrance>
#
# This file is part of Pyrogram.
#
# Pyrogram is free software: you can redistribute it and/or modify
# it under the terms of the GNU Lesser General Public License as published
# by the Free Software Foundation, either version 3 of the License, or
# (at your option) any later version.
#
# Pyrogram is distributed in the hope that it will be useful,
# but WITHOUT ANY WARRANTY; without even the implied warranty of
# MERCHANTABILITY or FITNESS FOR A PARTICULAR PURPOSE.  See the
# GNU Lesser General Public License for more details.
#
# You should have received a copy of the GNU Lesser General Public License
# along with Pyrogram.  If not, see <http://www.gnu.org/licenses/>.

import asyncio
import logging
from collections import OrderedDict

import pyrogram
from pyrogram.api import types
from ..handlers import CallbackQueryHandler, MessageHandler, RawUpdateHandler, UserStatusHandler, DeletedMessagesHandler

log = logging.getLogger(__name__)


class Dispatcher:
    NEW_MESSAGE_UPDATES = (
        types.UpdateNewMessage,
        types.UpdateNewChannelMessage
    )

    EDIT_MESSAGE_UPDATES = (
        types.UpdateEditMessage,
        types.UpdateEditChannelMessage
    )

    DELETE_MESSAGES_UPDATES = (
        types.UpdateDeleteMessages,
        types.UpdateDeleteChannelMessages
    )

    CALLBACK_QUERY_UPDATES = (
        types.UpdateBotCallbackQuery,
        types.UpdateInlineBotCallbackQuery
    )

    MESSAGE_UPDATES = NEW_MESSAGE_UPDATES + EDIT_MESSAGE_UPDATES

    def __init__(self, client, workers: int):
        self.client = client
        self.workers = workers

        self.update_worker_tasks = []
        self.updates_queue = asyncio.Queue()
        self.groups = OrderedDict()

        async def message_parser(update, users, chats):
            return await pyrogram.Message._parse(self.client, update.message, users, chats), MessageHandler

        async def deleted_messages_parser(update, users, chats):
            return pyrogram.Messages._parse_deleted(self.client, update), DeletedMessagesHandler

        async def callback_query_parser(update, users, chats):
            return await pyrogram.CallbackQuery._parse(self.client, update, users), CallbackQueryHandler

        async def user_status_parser(update, users, chats):
            return pyrogram.UserStatus._parse(self.client, update.status, update.user_id), UserStatusHandler

        self.update_parsers = {
            Dispatcher.MESSAGE_UPDATES: message_parser,
            Dispatcher.DELETE_MESSAGES_UPDATES: deleted_messages_parser,
            Dispatcher.CALLBACK_QUERY_UPDATES: callback_query_parser,
            (types.UpdateUserStatus,): user_status_parser
        }

        self.update_parsers = {key: value for key_tuple, value in self.update_parsers.items() for key in key_tuple}

    async def start(self):
        for i in range(self.workers):
            self.update_worker_tasks.append(
                asyncio.ensure_future(self.update_worker())
            )

        log.info("Started {} UpdateWorkerTasks".format(self.workers))

    async def stop(self):
        for i in range(self.workers):
            self.updates_queue.put_nowait(None)

        for i in self.update_worker_tasks:
            await i

        self.update_worker_tasks.clear()

        log.info("Stopped {} UpdateWorkerTasks".format(self.workers))

    def add_handler(self, handler, group: int):
        if group not in self.groups:
            self.groups[group] = []
            self.groups = OrderedDict(sorted(self.groups.items()))

        self.groups[group].append(handler)

    def remove_handler(self, handler, group: int):
        if group not in self.groups:
            raise ValueError("Group {} does not exist. Handler was not removed.".format(group))

        self.groups[group].remove(handler)

    async def update_worker(self):
        while True:
            update = await self.updates_queue.get()

            if update is None:
                break

            try:
                users = {i.id: i for i in update[1]}
                chats = {i.id: i for i in update[2]}
                update = update[0]

                parser = self.update_parsers.get(type(update), None)

<<<<<<< HEAD
                if parser is None:
                    continue

                parsed_update, handler_type = await parser(update, users, chats)

                for group in self.groups.values():
                    try:
                        for handler in group:
                            args = None

                            if isinstance(handler, RawUpdateHandler):
                                args = (update, users, chats)
                            elif isinstance(handler, handler_type):
                                if handler.check(parsed_update):
                                    args = (parsed_update,)

                            if args is None:
                                continue

                            try:
                                await handler.callback(self.client, *args)
                            except StopIteration:
                                raise
                            except Exception as e:
                                log.error(e, exc_info=True)

                            break
                    except StopIteration:
=======
                parsed_update, handler_type = (
                    parser(update, users, chats)
                    if parser is not None
                    else (None, type(None))
                )

                for group in self.groups.values():
                    for handler in group:
                        args = None

                        if isinstance(handler, handler_type):
                            if handler.check(parsed_update):
                                args = (parsed_update,)
                        elif isinstance(handler, RawUpdateHandler):
                            args = (update, users, chats)

                        if args is None:
                            continue

                        try:
                            handler.callback(self.client, *args)
                        except pyrogram.StopPropagation:
                            raise
                        except pyrogram.ContinuePropagation:
                            continue
                        except Exception as e:
                            log.error(e, exc_info=True)

>>>>>>> f1a4e9f6
                        break
            except pyrogram.StopPropagation:
                pass
            except Exception as e:
                log.error(e, exc_info=True)<|MERGE_RESOLUTION|>--- conflicted
+++ resolved
@@ -125,38 +125,8 @@
 
                 parser = self.update_parsers.get(type(update), None)
 
-<<<<<<< HEAD
-                if parser is None:
-                    continue
-
-                parsed_update, handler_type = await parser(update, users, chats)
-
-                for group in self.groups.values():
-                    try:
-                        for handler in group:
-                            args = None
-
-                            if isinstance(handler, RawUpdateHandler):
-                                args = (update, users, chats)
-                            elif isinstance(handler, handler_type):
-                                if handler.check(parsed_update):
-                                    args = (parsed_update,)
-
-                            if args is None:
-                                continue
-
-                            try:
-                                await handler.callback(self.client, *args)
-                            except StopIteration:
-                                raise
-                            except Exception as e:
-                                log.error(e, exc_info=True)
-
-                            break
-                    except StopIteration:
-=======
                 parsed_update, handler_type = (
-                    parser(update, users, chats)
+                    await parser(update, users, chats)
                     if parser is not None
                     else (None, type(None))
                 )
@@ -175,7 +145,7 @@
                             continue
 
                         try:
-                            handler.callback(self.client, *args)
+                            await handler.callback(self.client, *args)
                         except pyrogram.StopPropagation:
                             raise
                         except pyrogram.ContinuePropagation:
@@ -183,7 +153,6 @@
                         except Exception as e:
                             log.error(e, exc_info=True)
 
->>>>>>> f1a4e9f6
                         break
             except pyrogram.StopPropagation:
                 pass
