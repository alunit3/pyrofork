--- conflicted
+++ resolved
@@ -2682,11 +2682,7 @@
                     raise ValueError("Unknown media type")
 
                 if self.sticker or self.video_note:  # Sticker and VideoNote should have no caption
-<<<<<<< HEAD
-                    return await send_media(file_id)
-=======
-                    return send_media(file_id=file_id)
->>>>>>> 41729cbd
+                    return await send_media(file_id=file_id)
                 else:
                     return await send_media(file_id=file_id, caption=caption, parse_mode=ParseMode.HTML)
             else:
