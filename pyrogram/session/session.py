#  Pyrogram - Telegram MTProto API Client Library for Python
#  Copyright (C) 2017-2021 Dan <https://github.com/delivrance>
#
#  This file is part of Pyrogram.
#
#  Pyrogram is free software: you can redistribute it and/or modify
#  it under the terms of the GNU Lesser General Public License as published
#  by the Free Software Foundation, either version 3 of the License, or
#  (at your option) any later version.
#
#  Pyrogram is distributed in the hope that it will be useful,
#  but WITHOUT ANY WARRANTY; without even the implied warranty of
#  MERCHANTABILITY or FITNESS FOR A PARTICULAR PURPOSE.  See the
#  GNU Lesser General Public License for more details.
#
#  You should have received a copy of the GNU Lesser General Public License
#  along with Pyrogram.  If not, see <http://www.gnu.org/licenses/>.

import asyncio
import logging
import os
import time
from datetime import datetime, timedelta
from hashlib import sha1
from io import BytesIO

import pyrogram
from pyrogram import __copyright__, __license__, __version__
from pyrogram import raw
from pyrogram.connection import Connection
from pyrogram.crypto import mtproto
from pyrogram.errors import (
<<<<<<< HEAD
    RPCError, InternalServerError, AuthKeyDuplicated, FloodWait, ServiceUnavailable, BadMsgNotification
=======
    RPCError, InternalServerError, AuthKeyDuplicated, FloodWait,
    ServiceUnavailable, SecurityCheckMismatch
>>>>>>> ea3281b5
)
from pyrogram.raw.all import layer
from pyrogram.raw.core import TLObject, MsgContainer, Int, FutureSalt, FutureSalts
from .internals import MsgId, MsgFactory

log = logging.getLogger(__name__)


class Result:
    def __init__(self):
        self.value = None
        self.event = asyncio.Event()


class Session:
    START_TIMEOUT = 1
    WAIT_TIMEOUT = 15
    SLEEP_THRESHOLD = 10
    MAX_RETRIES = 5
    ACKS_THRESHOLD = 8
    PING_INTERVAL = 5

    notice_displayed = False

    def __init__(
        self,
        client: "pyrogram.Client",
        dc_id: int,
        auth_key: bytes,
        test_mode: bool,
        is_media: bool = False,
        is_cdn: bool = False
    ):
        if not Session.notice_displayed:
            print(f"Pyrogram v{__version__}, {__copyright__}")
            print(f"Licensed under the terms of the {__license__}", end="\n\n")
            Session.notice_displayed = True

        self.client = client
        self.dc_id = dc_id
        self.auth_key = auth_key
        self.test_mode = test_mode
        self.is_media = is_media
        self.is_cdn = is_cdn

        self.connection = None

        self.auth_key_id = sha1(auth_key).digest()[-8:]

        self.session_id = os.urandom(8)
        self.msg_factory = MsgFactory()

        self.current_salt = None

        self.pending_acks = set()

        self.results = {}

        self.stored_msg_ids = []

        self.ping_task = None
        self.ping_task_event = asyncio.Event()

        self.next_salt_task = None
        self.next_salt_task_event = asyncio.Event()

        self.network_task = None

        self.is_connected = asyncio.Event()

        self.loop = asyncio.get_event_loop()

    async def start(self):
        while True:
            self.connection = Connection(
                self.dc_id,
                self.test_mode,
                self.client.ipv6,
                self.client.proxy,
                self.is_media
            )

            try:
                await self.connection.connect()

                self.network_task = self.loop.create_task(self.network_worker())

                self.current_salt = FutureSalt(0, 0, 0)
                self.current_salt = FutureSalt(
                    0, 0,
                    (await self._send(
                        raw.functions.Ping(ping_id=0),
                        timeout=self.START_TIMEOUT
                    )).new_server_salt
                )
                self.current_salt = (await self._send(
                    raw.functions.GetFutureSalts(num=1),
                    timeout=self.START_TIMEOUT)).salts[0]

                self.next_salt_task = self.loop.create_task(self.next_salt_worker())

                if not self.is_cdn:
                    await self._send(
                        raw.functions.InvokeWithLayer(
                            layer=layer,
                            query=raw.functions.InitConnection(
                                api_id=self.client.api_id,
                                app_version=self.client.app_version,
                                device_model=self.client.device_model,
                                system_version=self.client.system_version,
                                system_lang_code=self.client.lang_code,
                                lang_code=self.client.lang_code,
                                lang_pack="",
                                query=raw.functions.help.GetConfig(),
                            )
                        ),
                        timeout=self.START_TIMEOUT
                    )

                self.ping_task = self.loop.create_task(self.ping_worker())

                log.info(f"Session initialized: Layer {layer}")
                log.info(f"Device: {self.client.device_model} - {self.client.app_version}")
                log.info(f"System: {self.client.system_version} ({self.client.lang_code.upper()})")

            except AuthKeyDuplicated as e:
                await self.stop()
                raise e
            except (OSError, TimeoutError, RPCError):
                await self.stop()
            except Exception as e:
                await self.stop()
                raise e
            else:
                break

        self.is_connected.set()

        log.info("Session started")

    async def stop(self):
        self.is_connected.clear()

        self.ping_task_event.set()
        self.next_salt_task_event.set()

        if self.ping_task is not None:
            await self.ping_task

        if self.next_salt_task is not None:
            await self.next_salt_task

        self.ping_task_event.clear()
        self.next_salt_task_event.clear()

        self.connection.close()

        if self.network_task:
            await self.network_task

        for i in self.results.values():
            i.event.set()

        if not self.is_media and callable(self.client.disconnect_handler):
            try:
                await self.client.disconnect_handler(self.client)
            except Exception as e:
                log.error(e, exc_info=True)

        log.info("Session stopped")

    async def restart(self):
        await self.stop()
        await self.start()

    async def handle_packet(self, packet):
        try:
            data = await self.loop.run_in_executor(
                pyrogram.crypto_executor,
                mtproto.unpack,
                BytesIO(packet),
                self.session_id,
                self.auth_key,
                self.auth_key_id,
                self.stored_msg_ids
            )
        except SecurityCheckMismatch:
            self.connection.close()
            return

        messages = (
            data.body.messages
            if isinstance(data.body, MsgContainer)
            else [data]
        )

        # Call log.debug twice because calling it once by appending "data" to the previous string (i.e. f"Kind: {data}")
        # will cause "data" to be evaluated as string every time instead of only when debug is actually enabled.
        log.debug("Received:")
        log.debug(data)

        for msg in messages:
            if msg.seq_no == 0:
                MsgId.set_server_time(msg.msg_id / (2 ** 32))

            if msg.seq_no % 2 != 0:
                if msg.msg_id not in self.pending_acks:
                    self.pending_acks.add(msg.msg_id)

            if isinstance(msg.body, (raw.types.MsgDetailedInfo, raw.types.MsgNewDetailedInfo)):
                self.pending_acks.add(msg.body.answer_msg_id)
                continue

            if isinstance(msg.body, raw.types.NewSessionCreated):
                continue

            msg_id = None

            if isinstance(msg.body, (raw.types.BadMsgNotification, raw.types.BadServerSalt)):
                msg_id = msg.body.bad_msg_id
            elif isinstance(msg.body, (FutureSalts, raw.types.RpcResult)):
                msg_id = msg.body.req_msg_id
            elif isinstance(msg.body, raw.types.Pong):
                msg_id = msg.body.msg_id
            else:
                if self.client is not None:
                    self.loop.create_task(self.client.handle_updates(msg.body))

            if msg_id in self.results:
                self.results[msg_id].value = getattr(msg.body, "result", msg.body)
                self.results[msg_id].event.set()

        if len(self.pending_acks) >= self.ACKS_THRESHOLD:
            log.debug(f"Send {len(self.pending_acks)} acks")

            try:
                await self._send(raw.types.MsgsAck(msg_ids=list(self.pending_acks)), False)
            except (OSError, TimeoutError):
                pass
            else:
                self.pending_acks.clear()

    async def ping_worker(self):
        log.info("PingTask started")

        while True:
            try:
                await asyncio.wait_for(self.ping_task_event.wait(), self.PING_INTERVAL)
            except asyncio.TimeoutError:
                pass
            else:
                break

            try:
                await self._send(
                    raw.functions.PingDelayDisconnect(
                        ping_id=0, disconnect_delay=self.WAIT_TIMEOUT + 10
                    ), False
                )
            except (OSError, TimeoutError, RPCError):
                pass

        log.info("PingTask stopped")

    async def next_salt_worker(self):
        log.info("NextSaltTask started")

        while True:
            now = datetime.fromtimestamp(time.perf_counter() - MsgId.reference_clock + MsgId.server_time)

            # Seconds to wait until middle-overlap, which is
            # 15 minutes before/after the current/next salt end/start time
            valid_until = datetime.fromtimestamp(self.current_salt.valid_until)
            dt = (valid_until - now).total_seconds() - 900

            minutes, seconds = divmod(int(dt), 60)
            log.info(f"Next salt in {minutes:.0f}m {seconds:.0f}s (at {now + timedelta(seconds=dt)})")

            try:
                await asyncio.wait_for(self.next_salt_task_event.wait(), dt)
            except asyncio.TimeoutError:
                pass
            else:
                break

            try:
                self.current_salt = (await self._send(raw.functions.GetFutureSalts(num=1))).salts[0]
            except (OSError, TimeoutError, RPCError):
                self.connection.close()
                break

        log.info("NextSaltTask stopped")

    async def network_worker(self):
        log.info("NetworkTask started")

        while True:
            packet = await self.connection.recv()

            if packet is None or len(packet) == 4:
                if packet:
                    log.warning(f'Server sent "{Int.read(BytesIO(packet))}"')

                if self.is_connected.is_set():
                    self.loop.create_task(self.restart())

                break

            self.loop.create_task(self.handle_packet(packet))

        log.info("NetworkTask stopped")

    async def _send(self, data: TLObject, wait_response: bool = True, timeout: float = WAIT_TIMEOUT):
        message = self.msg_factory(data)
        msg_id = message.msg_id

        if wait_response:
            self.results[msg_id] = Result()

        # Call log.debug twice because calling it once by appending "data" to the previous string (i.e. f"Kind: {data}")
        # will cause "data" to be evaluated as string every time instead of only when debug is actually enabled.
        log.debug(f"Sent:")
        log.debug(message)

        payload = await self.loop.run_in_executor(
            pyrogram.crypto_executor,
            mtproto.pack,
            message,
            self.current_salt.salt,
            self.session_id,
            self.auth_key,
            self.auth_key_id
        )

        try:
            await self.connection.send(payload)
        except OSError as e:
            self.results.pop(msg_id, None)
            raise e

        if wait_response:
            try:
                await asyncio.wait_for(self.results[msg_id].event.wait(), timeout)
            except asyncio.TimeoutError:
                pass
            finally:
                result = self.results.pop(msg_id).value

            if result is None:
                raise TimeoutError
            elif isinstance(result, raw.types.RpcError):
                if isinstance(data, (raw.functions.InvokeWithoutUpdates, raw.functions.InvokeWithTakeout)):
                    data = data.query

                RPCError.raise_it(result, type(data))
            elif isinstance(result, raw.types.BadMsgNotification):
                raise BadMsgNotification(result.error_code)
            else:
                return result

    async def send(
        self,
        data: TLObject,
        retries: int = MAX_RETRIES,
        timeout: float = WAIT_TIMEOUT,
        sleep_threshold: float = SLEEP_THRESHOLD
    ):
        try:
            await asyncio.wait_for(self.is_connected.wait(), self.WAIT_TIMEOUT)
        except asyncio.TimeoutError:
            pass

        if isinstance(data, (raw.functions.InvokeWithoutUpdates, raw.functions.InvokeWithTakeout)):
            query = data.query
        else:
            query = data

        query = ".".join(query.QUALNAME.split(".")[1:])

        while True:
            try:
                return await self._send(data, timeout=timeout)
            except FloodWait as e:
                amount = e.x

                if amount > sleep_threshold >= 0:
                    raise

                log.warning(f'[{self.client.session_name}] Sleeping for {amount}s (required by "{query}")')

                await asyncio.sleep(amount)
            except (OSError, TimeoutError, InternalServerError, ServiceUnavailable) as e:
                if retries == 0:
                    raise e from None

                (log.warning if retries < 2 else log.info)(
                    f'[{Session.MAX_RETRIES - retries + 1}] Retrying "{query}" due to {str(e) or repr(e)}')

                await asyncio.sleep(0.5)

                return await self.send(data, retries - 1, timeout)<|MERGE_RESOLUTION|>--- conflicted
+++ resolved
@@ -30,12 +30,8 @@
 from pyrogram.connection import Connection
 from pyrogram.crypto import mtproto
 from pyrogram.errors import (
-<<<<<<< HEAD
-    RPCError, InternalServerError, AuthKeyDuplicated, FloodWait, ServiceUnavailable, BadMsgNotification
-=======
-    RPCError, InternalServerError, AuthKeyDuplicated, FloodWait,
-    ServiceUnavailable, SecurityCheckMismatch
->>>>>>> ea3281b5
+    RPCError, InternalServerError, AuthKeyDuplicated, FloodWait, ServiceUnavailable, BadMsgNotification,
+    SecurityCheckMismatch
 )
 from pyrogram.raw.all import layer
 from pyrogram.raw.core import TLObject, MsgContainer, Int, FutureSalt, FutureSalts
