--- conflicted
+++ resolved
@@ -19,7 +19,6 @@
 import asyncio
 import sys
 
-<<<<<<< HEAD
 try:
     import uvloop
 except ImportError:
@@ -27,10 +26,7 @@
 else:
     asyncio.set_event_loop_policy(uvloop.EventLoopPolicy())
 
-__copyright__ = "Copyright (C) 2017-2018 Dan Tès <https://github.com/delivrance>".replace(
-=======
 __copyright__ = "Copyright (C) 2017-2019 Dan Tès <https://github.com/delivrance>".replace(
->>>>>>> 6451d599
     "\xe8",
     "e" if sys.getfilesystemencoding() != "utf-8" else "\xe8"
 )
