# Pyrogram - Telegram MTProto API Client Library for Python
# Copyright (C) 2017-2018 Dan Tès <https://github.com/delivrance>
#
# This file is part of Pyrogram.
#
# Pyrogram is free software: you can redistribute it and/or modify
# it under the terms of the GNU Lesser General Public License as published
# by the Free Software Foundation, either version 3 of the License, or
# (at your option) any later version.
#
# Pyrogram is distributed in the hope that it will be useful,
# but WITHOUT ANY WARRANTY; without even the implied warranty of
# MERCHANTABILITY or FITNESS FOR A PARTICULAR PURPOSE.  See the
# GNU Lesser General Public License for more details.
#
# You should have received a copy of the GNU Lesser General Public License
# along with Pyrogram.  If not, see <http://www.gnu.org/licenses/>.

import logging
from struct import pack, unpack

from .tcp import TCP

log = logging.getLogger(__name__)


class TCPIntermediate(TCP):
    def __init__(self, ipv6: bool, proxy: dict):
        super().__init__(ipv6, proxy)

    async def connect(self, address: tuple):
        await super().connect(address)
        await super().send(b"\xee" * 4)

<<<<<<< HEAD
        log.info("Connected{}!".format(
            " with proxy"
            if self.proxy_enabled
            else ""
        ))

    async def send(self, data: bytes, *args):
        await super().send(pack("<i", len(data)) + data)
=======
    def sendall(self, data: bytes, *args):
        super().sendall(pack("<i", len(data)) + data)
>>>>>>> 07a9cce8

    async def recv(self, length: int = 0) -> bytes or None:
        length = await super().recv(4)

        if length is None:
            return None

        return await super().recv(unpack("<i", length)[0])<|MERGE_RESOLUTION|>--- conflicted
+++ resolved
@@ -32,19 +32,8 @@
         await super().connect(address)
         await super().send(b"\xee" * 4)
 
-<<<<<<< HEAD
-        log.info("Connected{}!".format(
-            " with proxy"
-            if self.proxy_enabled
-            else ""
-        ))
-
     async def send(self, data: bytes, *args):
         await super().send(pack("<i", len(data)) + data)
-=======
-    def sendall(self, data: bytes, *args):
-        super().sendall(pack("<i", len(data)) + data)
->>>>>>> 07a9cce8
 
     async def recv(self, length: int = 0) -> bytes or None:
         length = await super().recv(4)
